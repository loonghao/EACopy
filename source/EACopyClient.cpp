--- conflicted
+++ resolved
@@ -1,1871 +1,1867 @@
-// (c) Electronic Arts. All Rights Reserved.
-
-#include "EACopyClient.h"
-#include <ws2tcpip.h>
-#include <assert.h>
-#include <shlwapi.h>
-#include <shellapi.h>
-#include <strsafe.h>
-
-#if defined(EACOPY_ALLOW_DELTA_COPY_SEND)
-#include <EACopyRsync.h>
-#endif
-
-#if defined(EACOPY_ALLOW_DELTA_COPY_RECEIVE)
-#include "EACopyZdelta.h"
-#endif
-
-#pragma comment (lib, "Shlwapi.lib") // PathMatchSpecW
-
-namespace eacopy
-{
-
-///////////////////////////////////////////////////////////////////////////////////////////////////////////////////////
-
-Client::Client(const ClientSettings& settings)
-:	m_settings(settings)
-{
-}
-
-int
-Client::process(Log& log)
-{
-	ClientStats stats;
-	return process(log, stats);
-}
-
-int
-Client::process(Log& log, ClientStats& outStats)
-{
-	resetWorkState(log);
-
-	m_networkWsaInitDone = false;
-	ScopeGuard wsaCleanup([this]() { if (m_networkWsaInitDone) WSACleanup(); });
-
-	m_serverAddrInfo = nullptr;
-	ScopeGuard addrCleanup([this]() { if (m_serverAddrInfo) FreeAddrInfoW(m_serverAddrInfo); });
-
-	LogContext logContext(log);
-
-	const WString& sourceDir = m_settings.sourceDirectory;
-	if (sourceDir.size() < 5 || sourceDir[0] != '\\' || sourceDir[1] != '\\')
-		m_useSourceServerFailed = true;
-
-	const WString& destDir = m_settings.destDirectory;
-	if (destDir.size() < 5 || destDir[0] != '\\' || destDir[1] != '\\')
-		m_useDestServerFailed = true;
-
-	// Try to connect to server (can fail to connect and still return true if settings allow it to fail)
-	if (!connectToServer(destDir.c_str(), true, m_destConnection, m_useDestServerFailed, outStats))
-		return -1;
-	ScopeGuard destConnectionCleanup([this]() { delete m_destConnection; m_destConnection = nullptr; });
-
-	if (m_settings.threadCount > 0)
-		SetThreadPriority(GetCurrentThread(), THREAD_PRIORITY_ABOVE_NORMAL);
-
-	// Spawn worker threads that will copy the files
-	Vector<HANDLE> workerThreadList(m_settings.threadCount);
-	struct WorkerThreadData { ClientStats stats; Client* client; uint connectionIndex; };
-	Vector<WorkerThreadData> workerThreadDataList(m_settings.threadCount);
-	for (int i=0; i!=m_settings.threadCount; ++i)
-	{
-		auto& threadData = workerThreadDataList[i];
-		threadData.client = this;
-		threadData.connectionIndex = i + 1;
-		workerThreadList[i] = CreateThread(NULL, 0, [](LPVOID p) -> DWORD
-			{
-				auto& data = *(WorkerThreadData*)p;
-				return data.client->workerThread(data.connectionIndex, data.stats);
-			}, &threadData, 0, NULL);
-	}
-
-	// Setup guard that will make sure all threads are waited for before leaving method
-	ScopeGuard waitThreadsGuard([&]()
-	{
-		// Wait for all threads to finish
-		m_workDone.set();
-		WaitForMultipleObjects((uint)workerThreadList.size(), workerThreadList.data(), TRUE, INFINITE);
-	});
-
-	// Connect to source if no destination is set
-	if (!m_destConnection)
-		if (!connectToServer(m_settings.sourceDirectory.c_str(), true, m_sourceConnection, m_useSourceServerFailed, outStats))
-			return false;
-	ScopeGuard sourceConnectionGuard([&] { delete m_sourceConnection; m_sourceConnection = nullptr; });
-
-	u64 startFindFileTimeMs = getTimeMs();
-
-	// Collect exclusions provided through file
-	for (auto& file : m_settings.filesExcludeFiles)
-		if (!excludeFilesFromFile(sourceDir, file, destDir))
-			break;
-
-	{
-		// Lazily create destination root folder based on if it is needed
-		bool destDirCreated = false;
-		auto createDirectoryFunc = [&]()
-		{
-			if (destDirCreated)
-				return true;
-			destDirCreated = true;
-
-			u64 startTime = getTimeMs();
-			int retryCount = m_settings.retryCount;
-			while (true)
-			{
-				if (ensureDirectory(destDir.c_str()))
-					return true;
-
-				if (retryCount-- == 0)
-					return false;
-
-				// Reset last error and try again!
-				logContext.resetLastError();
-				logInfoLinef(L"Warning - Failed to create directory %s, retrying in %i seconds", destDir.c_str(), m_settings.retryWaitTimeMs/1000);
-				Sleep(m_settings.retryWaitTimeMs);
-
-				++outStats.retryCount;
-			}
-			outStats.createDirTimeMs += getTimeMs() - startTime;
-			++outStats.createDirCount;
-		};
-
-		// Traverse through and collect all files that needs copying (worker threads will handle copying). This code will also generate destination folders needed.
-		if (!m_settings.filesOrWildcardsFiles.empty())
-		{
-			for (auto& file : m_settings.filesOrWildcardsFiles)
-				if (!gatherFilesOrWildcardsFromFile(logContext, outStats, sourceDir, file, destDir, createDirectoryFunc))
-					break;
-		}
-		else
-		{
-			for (auto& fileOrWildcard : m_settings.filesOrWildcards)
-				if (!findFilesInDirectory(sourceDir, destDir, fileOrWildcard, m_settings.copySubdirDepth, createDirectoryFunc, outStats))
-					break;
-		}
-	}
-
-	outStats.findFileTimeMs = getTimeMs() - startFindFileTimeMs - outStats.createDirTimeMs;
-
-
-	// Process files (worker threads are doing the same right now)
-	if (!processFiles(logContext, m_sourceConnection, m_destConnection, m_copyContext, outStats, true))
-		return -1;
-	
-
-	// Wait for all worker threads to finish
-	waitThreadsGuard.execute();
-
-	// If main thread had an error code, return that
-	if (int exitCode = logContext.getLastError())
-		return exitCode;
-
-	// Go through all threads and see if any of them had an error code.
-	for (HANDLE wt : workerThreadList)
-	{
-		DWORD threadExitCode;
-		if (!GetExitCodeThread(wt, &threadExitCode))
-			return -1;
-		if (threadExitCode != 0)
-			return threadExitCode;
-		CloseHandle(wt);
-	}
-
-	// If purge feature is enabled.. traverse destination and remove unwanted files/folders
-	if (m_settings.purgeDestination)
-		if (!purgeFilesInDirectory(destDir, m_settings.copySubdirDepth))
-			return -1;
-
-	// Purge individual directories (can be provided in filelist file)
-	for (auto& purgeDir : m_purgeDirs)
-		if (!purgeFilesInDirectory(purgeDir.c_str(), m_settings.copySubdirDepth))
-			return -1;
-
-
-	// Merge stats from all threads
-	for (auto& threadData : workerThreadDataList)
-	{
-		auto& threadStats = threadData.stats;
-		outStats.copyCount += threadStats.copyCount;
-		outStats.copySize += threadStats.copySize;
-		outStats.skipCount += threadStats.skipCount;
-		outStats.skipSize += threadStats.skipSize;
-		outStats.linkCount += threadStats.linkCount;
-		outStats.linkSize += threadStats.linkSize;
-		outStats.serverAttempt |= threadStats.serverAttempt;
-
-		//outStats.copyTimeMs += threadStats.copyTimeMs; // Only use main thread for time
-		//outStats.skipTimeMs += threadStats.skipTimeMs; // Only use main thread for time
-		//outStats.linkTimeMs += threadStats.linkTimeMs; // Only use main thread for time
-
-		outStats.compressTimeMs += threadStats.compressTimeMs;
-		outStats.deltaCompressionTimeMs += threadStats.deltaCompressionTimeMs;
-		outStats.sendTimeMs += threadStats.sendTimeMs;
-		outStats.sendSize += threadStats.sendSize;
-		outStats.recvTimeMs += threadStats.recvTimeMs;
-		outStats.recvSize += threadStats.recvSize;
-		outStats.compressionLevelSum += threadStats.compressionLevelSum;
-		outStats.failCount += threadStats.failCount;
-		outStats.retryCount += threadStats.retryCount;
-		outStats.connectTimeMs += threadStats.connectTimeMs;
-		outStats.copyStats.createReadTimeMs += threadStats.copyStats.createReadTimeMs;
-		outStats.copyStats.readTimeMs += threadStats.copyStats.readTimeMs;
-		outStats.copyStats.createWriteTimeMs += threadStats.copyStats.createWriteTimeMs;
-		outStats.copyStats.writeTimeMs += threadStats.copyStats.writeTimeMs;
-		outStats.copyStats.setLastWriteTimeTimeMs += threadStats.copyStats.setLastWriteTimeTimeMs;
-	}
-
-	outStats.compressionAverageLevel = outStats.copySize ? (float)((double)outStats.compressionLevelSum / outStats.copySize) : 0;
-
-	outStats.destServerUsed =  m_settings.useServer != UseServer_Disabled && !m_useDestServerFailed;
-	outStats.sourceServerUsed =  m_settings.useServer != UseServer_Disabled && !m_useSourceServerFailed;
-
-	// Success!
-	return 0;
-}
-
-int
-Client::reportServerStatus(Log& log)
-{
-	resetWorkState(log);
-
-	LogContext logContext(log);
-
-	bool useServerFailed;
-	ClientStats stats;
-
-	// Create connection
-	Connection* connection = createConnection(m_settings.destDirectory.c_str(), 0, stats, useServerFailed, false);
-	if (!connection)
-	{
-		logErrorf(L"Failed to connect to server. Is path '%s' a proper smb path?", m_settings.destDirectory.c_str());
-		return -1;
-	}
-	ScopeGuard connectionGuard([&]() { delete connection; });
-
-	// Send request report command
-	RequestReportCommand cmd;
-	cmd.commandType = CommandType_RequestReport;
-	cmd.commandSize = sizeof(cmd);
-	if (!connection->sendCommand(cmd))
-		return -1;
-
-	// Read report from server and log it out
-	uint dataSize;
-	if (!receiveData(connection->m_socket, &dataSize, sizeof(dataSize)))
-		return -1;
-
-	Vector<wchar_t> buffer;
-	buffer.resize(dataSize + 1);
-	if (!receiveData(connection->m_socket, buffer.data(), dataSize*2))
-		return -1;
-
-	buffer[dataSize] = 0;
-	
-	// Print report
-	logInfo(buffer.data());
-	return 0;
-}
-
-void
-Client::resetWorkState(Log& log)
-{
-	m_log = &log;
-	m_useSourceServerFailed = false;
-	m_useDestServerFailed = false;
-	m_workDone.reset();
-	m_tryCopyFirst = true;
-	m_networkInitDone = false;
-	m_networkServerName.clear();
-	m_copyEntries.clear();
-	m_handledFiles.clear();
-	m_sourceConnection = nullptr;
-	m_destConnection = nullptr;
-}
-
-bool
-Client::processFile(LogContext& logContext, Connection* sourceConnection, Connection* destConnection, NetworkCopyContext& copyContext, ClientStats& stats)
-{
-	// Pop first entry off the queue
-	CopyEntry entry;
-	m_copyEntriesCs.enter();
-	if (!m_copyEntries.empty())
-	{
-		entry = m_copyEntries.front();
-		m_copyEntries.pop_front();
-	}
-	m_copyEntriesCs.leave();
-
-	// If no new entry queued, sleep a bit and return in order to try again
-	if (entry.src.empty())
-	{
-		Sleep(1);
-		return false;
-	}
-
-	// Get full destination path
-	WString fullDst = m_settings.destDirectory + L'\\' + entry.dst;
-
-	// Try to copy file
-	int retryCount = m_settings.retryCount;
-	while (true)
-	{
-		// Use connection to server if available
-		if (destConnection)
-		{
-			u64 startTimeMs = getTimeMs();
-			u64 size;
-			u64 written;
-			bool linked;
-
-			// Send file to server (might be skipped if server already has it).. returns false if it fails
-			if (destConnection->sendWriteFileCommand(entry.src.c_str(), entry.dst.c_str(), entry.srcInfo, size, written, linked, copyContext))
-			{
-				if (written)
-				{
-					if (m_settings.logProgress)
-						logInfoLinef(L"%s   %s", linked ? L"Link File" : L"New File ", getRelativeSourceFile(entry.src));
-					(linked ? stats.linkTimeMs : stats.copyTimeMs) += getTimeMs() - startTimeMs;
-					++(linked ? stats.linkCount : stats.copyCount);
-					(linked ? stats.linkSize : stats.copySize) += written;
-				}
-				else
-				{
-					if (m_settings.logProgress)
-						logInfoLinef(L"Skip File   %s", getRelativeSourceFile(entry.src));
-					stats.skipTimeMs += getTimeMs() - startTimeMs;
-					++stats.skipCount;
-					stats.skipSize += size;
-				}
-				return true;
-			}
-		}
-		else if (sourceConnection)
-		{
-			u64 startTimeMs = getTimeMs();
-			u64 size;
-			u64 read;
-			switch (sourceConnection->sendReadFileCommand(entry.src.c_str(), entry.dst.c_str(), entry.srcInfo, size, read, copyContext))
-			{
-			case Connection::ReadFileResult_Success:
-				if (read)
-				{
-					if (m_settings.logProgress)
-						logInfoLinef(L"%s   %s", L"New File ", getRelativeSourceFile(entry.src));
-					stats.copyTimeMs += getTimeMs() - startTimeMs;
-					++stats.copyCount;
-					stats.copySize += size;
-				}
-				else
-				{
-					if (m_settings.logProgress)
-						logInfoLinef(L"Skip File   %s", getRelativeSourceFile(entry.src));
-					stats.skipTimeMs += getTimeMs() - startTimeMs;
-					++stats.skipCount;
-					stats.skipSize += size;
-				}
-				return true;
-
-			case Connection::ReadFileResult_Error:
-				return false;
-
-			case Connection::ReadFileResult_ServerBusy:	// Server was busy, return entry in to queue and take a long break (this should never happen on mainthread)
-				m_copyEntriesCs.enter();
-				m_copyEntries.push_front(entry);
-				m_copyEntriesCs.leave();
-				m_workDone.isSet(5*1000);
-				return true;
-			}
-		}
-		else
-		{
-			bool tryCopyFirst = m_tryCopyFirst;
-
-			bool existed = false;
-			u64 written;
-			u64 startTimeMs = getTimeMs();
-
-			// Try to copy file first without checking if it is there (we optimize for copying new files)
-			if (tryCopyFirst)
-			{
-				if (copyFile(entry.src.c_str(), fullDst.c_str(), true, existed, written, copyContext, stats.copyStats, m_settings.useBufferedIO))
-				{
-					if (m_settings.logProgress)
-						logInfoLinef(L"New File    %s", getRelativeSourceFile(entry.src));
-					stats.copyTimeMs += getTimeMs() - startTimeMs;
-					++stats.copyCount;
-					stats.copySize += written;
-					return true;
-				}
-
-				// Stop trying to copy first since we found something in target directory and there most likely are more (it is ok this is not thread safe.. it is just an optimization that can take effect later)
-				// A failed copy is way more expensive that a failed "getFileInfo" so this change is to stop trying to copy first
-				m_tryCopyFirst = false;
-			}
-
-			// Handle scenario of failing to copy because target existed or we never tried copy it
-			if (existed || !tryCopyFirst)
-			{
-				FileInfo destInfo;
-				DWORD fileAttributes = getFileInfo(destInfo, fullDst.c_str());
-
-				// If no file attributes it might be that the file doesnt exist
-				if (!fileAttributes)
-				{
-					if (m_settings.logProgress)
-						logDebugLinef(L"Failed to get attributes from file %s", fullDst.c_str());
-				}
-				else if (!m_settings.forceCopy && equals(entry.srcInfo, destInfo)) // Skip file if the same
-				{
-					if (m_settings.logProgress)
-						logInfoLinef(L"Skip File   %s", getRelativeSourceFile(entry.src));
-					stats.skipTimeMs += getTimeMs() - startTimeMs;
-					++stats.skipCount;
-					stats.skipSize += destInfo.fileSize;
-
-					return true;
-				}
-
-				// if destination file is read-only then we will clear that flag so the copy can succeed
-				if (fileAttributes & FILE_ATTRIBUTE_READONLY)
-				{
-					if (!SetFileAttributesW(fullDst.c_str(), FILE_ATTRIBUTE_NORMAL))
-						logErrorf(L"Could not copy over read-only destination file (%s).  EACopy could not forcefully unset the destination file's read-only attribute.", fullDst.c_str());
-				}
-				
-				if (copyFile(entry.src.c_str(), fullDst.c_str(), false, existed, written, copyContext, stats.copyStats, m_settings.useBufferedIO))
-				{
-					if (m_settings.logProgress)
-						logInfoLinef(L"New File    %s", entry.src.c_str());
-
-					stats.copyTimeMs += getTimeMs() - startTimeMs;
-					++stats.copyCount;
-					stats.copySize += written;
-
-					return true;
-				}
-			}
-		}
-
-		if (retryCount-- == 0)
-		{
-			++stats.failCount;
-			logErrorf(L"failed to copy file (%s)", entry.src.c_str());
-			return true;
-		}
-
-		// Reset last error and try again!
-		logContext.resetLastError();
-		logInfoLinef(L"Warning - failed to copy file %s to %s, retrying in %i seconds", entry.src.c_str(), fullDst.c_str(), m_settings.retryWaitTimeMs/1000);
-		Sleep(m_settings.retryWaitTimeMs);
-
-		++stats.retryCount;
-	}
-
-	return true;
-}
-
-bool
-Client::connectToServer(const wchar_t* networkPath, uint connectionIndex, Connection*& outConnection, bool& failedToConnect, ClientStats& stats)
-{
-	outConnection = nullptr;
-	if (m_settings.useServer == UseServer_Disabled || failedToConnect)
-		return true;
-
-	// Set temporary log context to swallow potential errors when trying to connect
-	LogContext logContext(*m_log);
-
-	u64 startConnect = getTimeMs();
-	stats.serverAttempt = true;
-	outConnection = createConnection(networkPath, connectionIndex, stats, failedToConnect, true);
-	stats.connectTimeMs += getTimeMs() - startConnect;
-
-	if (failedToConnect && m_settings.useServer == UseServer_Required)
-	{
-		logErrorf(L"Failed to connect to server hosting %s at port %u", networkPath, m_settings.serverPort);
-		return false;
-	}
-	return true;
-}
-
-bool
-Client::processFiles(LogContext& logContext, Connection* sourceConnection, Connection* destConnection, NetworkCopyContext& copyContext, ClientStats& stats, bool isMainThread)
-{
-	logDebugLinef(L"Worker started");
-
-	CopyStats copyStats;
-	uint filesProcessedCount = 0;
-
-	// Process file queue
-	while (!m_workDone.isSet(0))
-	{
-		if (processFile(logContext, sourceConnection, destConnection, copyContext, stats))
-			++filesProcessedCount;
-		else if (isMainThread)
-			break;
-	}
-
-	logDebugLinef(L"Worker done - %u file(s) processed", filesProcessedCount);
-
-	return true;
-}
-
-int
-Client::workerThread(uint connectionIndex, ClientStats& stats)
-{
-	// Try to connect to server (can fail to connect and still return true if settings allow it to fail)
-	Connection* destConnection;
-	if (!connectToServer(m_settings.destDirectory.c_str(), connectionIndex, destConnection, m_useDestServerFailed, stats))
-		return false;
-	ScopeGuard destConnectionGuard([&] { delete destConnection; });
-
-	Connection* sourceConnection = nullptr;
-	if (!destConnection)
-		if (!connectToServer(m_settings.sourceDirectory.c_str(), connectionIndex, sourceConnection, m_useSourceServerFailed, stats))
-			return false;
-	ScopeGuard sourcesConnectionGuard([&] { delete sourceConnection; });
-
-
-	// Help process the files
-	LogContext logContext(*m_log);
-	NetworkCopyContext copyContext;
-	processFiles(logContext, sourceConnection, destConnection, copyContext, stats, false);
-
-	return logContext.getLastError();
-}
-
-bool
-Client::handleFile(const WString& sourcePath, const WString& destPath, const wchar_t* fileName, const FileInfo& fileInfo, const HandleFileFunc& handleFileFunc)
-{
-	const wchar_t* destFileName = fileName;
-
-	// If destination is flatten we remove relative path
-	if (m_settings.flattenDestination)
-		if (const wchar_t* lastSlash = wcsrchr(fileName, L'\\'))
-			destFileName = lastSlash + 1;
-
-	WString destFullPath = destPath + destFileName;
-
-	// Chec if file should be excluded because of wild cards
-	for (auto& excludeWildcard : m_settings.excludeWildcards)
-		if (PathMatchSpecW(destFullPath.c_str(), excludeWildcard.c_str()))
-			return true;
-
-	WString destFile = destFullPath.c_str() + m_settings.destDirectory.size();
-
-	// Keep track of handled files so we don't do duplicated work
-	if (!m_handledFiles.insert(destFile).second)
-		return true;
-
-	// Call handler now when we've decided to copy file (will create directories on target side etc)
-	if (handleFileFunc)
-		if (!handleFileFunc())
-			return false;
-
-	WString srcFile = sourcePath + fileName;
-
-	// Add entry (workers will pick this up as soon as possible )
-	m_copyEntriesCs.enter();
-	m_copyEntries.push_back(CopyEntry());
-	auto& entry = m_copyEntries.back();
-	entry.src = srcFile;
-	entry.dst = destFile;
-	entry.srcInfo = fileInfo;
-	m_copyEntriesCs.leave();
-	return true;
-}
-
-bool
-Client::handleDirectory(const WString& sourcePath, const WString& destPath, const wchar_t* directory, const wchar_t* wildcard, int depthLeft, const HandleFileFunc& handleFileFunc, ClientStats& stats)
-{
-	if (isIgnoredDirectory(directory))
- 		return true;
-
-	WString newSourceDirectory = sourcePath + directory + L'\\';
-	WString newDestDirectory = destPath;
-	if (!m_settings.flattenDestination && *directory)
-		newDestDirectory = newDestDirectory + directory + L'\\';
-	
-	bool firstFound = m_settings.flattenDestination;
-
-	// Lambda to create directory if decided to write file(s) in there
-	auto createDirectoryFunc = [&]()
-	{
-		if (handleFileFunc)
-			if (!handleFileFunc())
-				return false;
-
-		if (firstFound)
-			return true;
-		firstFound = true;
-
-		const wchar_t* relDir = newDestDirectory.c_str() + m_settings.destDirectory.size();
-		if (!m_handledFiles.insert(relDir).second)
-			return true;
-
-		u64 startTime = getTimeMs();
-		if (!ensureDirectory(newDestDirectory.c_str()))
-			return false;
-		stats.createDirTimeMs += getTimeMs() - startTime;
-		++stats.createDirCount;
-
-		if (m_settings.dirCopyFlags != 0)
-		{
-			// TODO: Implement this
-		}
-
-		return true;
-	};
-
-	// Create directories regardless if there are files or not in there
-	if (m_settings.copyEmptySubdirectories)
-		if (!createDirectoryFunc())
-			return false;
-
-	// Find files to copy
-	return findFilesInDirectory(newSourceDirectory, newDestDirectory, wildcard, depthLeft, createDirectoryFunc, stats);
-}
-
-bool
-Client::handlePath(LogContext& logContext, ClientStats& stats, const WString& sourcePath, const WString& destPath, const wchar_t* fileName, const HandleFileFunc& handleFileFunc)
-{
-	WString fullFileName = sourcePath;
-	if (fileName[0])
-		fullFileName += fileName;
-
-	DWORD attributes = 0;
-	FileInfo fileInfo;
-
-	{
-		int retryCount = m_settings.retryCount;
-		while (true)
-		{
-			DWORD error = 0;
-
-			// Get file attributes (and allow retry if fails)
-			if (m_sourceConnection)
-			{
-				if (!m_sourceConnection->sendGetFileAttributes(fileName, fileInfo, attributes, error))
-					return false;
-				if (!error)
-					break;
-			}
-			else
-			{
-				WIN32_FILE_ATTRIBUTE_DATA fd;
-				BOOL ret = GetFileAttributesExW(fullFileName.c_str(), GetFileExInfoStandard, &fd); 
-				if (ret != 0)
-				{
-					fileInfo.creationTime = { 0, 0 };//fd.ftCreationTime;
-					fileInfo.lastWriteTime = fd.ftLastWriteTime;
-					fileInfo.fileSize = ((u64)fd.nFileSizeHigh << 32) + fd.nFileSizeLow;
-					attributes = fd.dwFileAttributes;
-					break;
-				}
-				error = GetLastError();
-			}
-
-			wchar_t errorDesc[1024];
-
-			if (ERROR_FILE_NOT_FOUND == error || ERROR_PATH_NOT_FOUND == error)
-			{
-				for (auto& optionalWildcard : m_settings.optionalWildcards)
-					if (PathMatchSpecW(fileName, optionalWildcard.c_str()))
-						return true;
-				for (auto& excludeWildcard : m_settings.excludeWildcards)
-					if (PathMatchSpecW(fileName, excludeWildcard.c_str()))
-						return true;
-				if (m_handledFiles.find(fileName) != m_handledFiles.end())
-					return true;
-				StringCbPrintfW(errorDesc, eacopy_sizeof_array(errorDesc), L"Can't find file/directory %s", fullFileName.c_str());
-			}
-			else
-				StringCbPrintfW(errorDesc, eacopy_sizeof_array(errorDesc), L"%s getting attributes from file/directory %s", getErrorText(error).c_str(), fullFileName.c_str());
-
-			if (retryCount-- == 0)
-			{
-				++stats.failCount;
-				logErrorf(errorDesc);
-				return true;
-			}
-
-			// Reset last error and try again!
-			logContext.resetLastError();
-			logInfoLinef(L"Warning - %s, retrying in %i seconds", errorDesc, m_settings.retryWaitTimeMs/1000);
-			Sleep(m_settings.retryWaitTimeMs);
-
-			++stats.retryCount;
-		}
-	}
-
-	// Handle directory
-	if (attributes & FILE_ATTRIBUTE_DIRECTORY)
-	{
-		if (!handleDirectory(sourcePath, destPath, fileName, L"*.*", m_settings.copySubdirDepth, handleFileFunc, stats))
-			return false;
-	}
-	else //if (attributes & FILE_ATTRIBUTE_NORMAL) // Handle file
-	{
-		// This can happen in certain scenarios when wildcard files are used. The file is actually part of the source path
-		if (!*fileName)
-		{
-			const wchar_t* lastSlash = wcsrchr(sourcePath.c_str(), L'\\');
-			if (!lastSlash)
-			{
-				logErrorf(L"Something went wrong with the file paths. Source: %s Dest: %s", sourcePath.c_str(), destPath.c_str());
-				return false;
-			}
-
-			WString newSourcePath(sourcePath.c_str(), lastSlash + 1);
-			fileName = lastSlash + 1;
-			if (!handleFile(newSourcePath, destPath, fileName, fileInfo, handleFileFunc))
-				return false;
-		}
-		else
-		{
-			if (!handleFile(sourcePath, destPath, fileName, fileInfo, handleFileFunc))
-				return false;
-		}
-	}
-
-	return true;
-}
-
-bool
-Client::findFilesInDirectory(const WString& sourcePath, const WString& destPath, const WString& wildcard, int depthLeft, const HandleFileFunc& handleFileFunc, ClientStats& stats)
-{
-	if (m_sourceConnection)
-	{
-		WString relPath;
-		if (sourcePath.size() > m_settings.sourceDirectory.size())
-			relPath.append(sourcePath.c_str() + m_settings.sourceDirectory.size());
-
-		WString searchStr = relPath + wildcard;
-
-		Vector<NameAndFileInfo> files;
-		if (!m_sourceConnection->sendFindFiles(searchStr.c_str(), files, m_copyContext))
-			return false;
-		for (auto& file : files)
-		{
-			if(!(file.attributes & FILE_ATTRIBUTE_DIRECTORY))
-			{
-				if (!handleFile(sourcePath, destPath, file.name.c_str(), file.info, handleFileFunc))
-					return false;
-			}
-		}
-
-		//Handle Folders separately
-		Vector<NameAndFileInfo> folders;
-		WString dirSearchStr = relPath + L"*.*";
-		if (!m_sourceConnection->sendFindFiles(dirSearchStr.c_str(), folders, m_copyContext))
-			return false;
-		for (auto& folder : folders)
-		{
-			if ((folder.attributes & FILE_ATTRIBUTE_DIRECTORY))
-			{
-				if (depthLeft)
-				{
-					if (!handleDirectory(sourcePath, destPath, folder.name.c_str(), wildcard.c_str(), depthLeft - 1, handleFileFunc, stats))
-						return false;
-				}
-			}
-		}
-	}
-	else
-	{
-		WString tempBuffer;
-		const wchar_t* validSourcePath = convertToShortPath(sourcePath.c_str(), tempBuffer);
-
-		WString searchStr = validSourcePath;
-		searchStr += wildcard;
-		
-		WIN32_FIND_DATAW fd; 
-		HANDLE hFind = ::FindFirstFileW(searchStr.c_str(), &fd); 
-		DWORD findFileCheck = GetLastError();
-		BOOL skipSection = FALSE;
-		if (hFind == INVALID_HANDLE_VALUE)
-		{
-			//If file was just not found then its okay, but otherwise return false and error.
-			//If its not a wild card (actual explicit file), we should error
-			//
-			if (wildcard.find('*') == std::string::npos || findFileCheck != ERROR_FILE_NOT_FOUND)
-			{
-				logErrorf(L"Can't find %s", searchStr.c_str());
-				return false;
-			}
-			else
-			{
-				skipSection = TRUE;
-			}
-		}
-
-		ScopeGuard _([&]() { FindClose(hFind); });
-
-		//Handle all the files first
-		if (!skipSection)
-		{
-			do
-			{
-				if (!(fd.dwFileAttributes & FILE_ATTRIBUTE_DIRECTORY))
-				{
-					FileInfo fileInfo;
-					fileInfo.creationTime = { 0, 0 };//fd.ftCreationTime;
-					fileInfo.lastWriteTime = fd.ftLastWriteTime;
-					fileInfo.fileSize = ((u64)fd.nFileSizeHigh << 32) + fd.nFileSizeLow;
-					if (!handleFile(sourcePath, destPath, fd.cFileName, fileInfo, handleFileFunc))
-						return false;
-				}
-			} while (FindNextFileW(hFind, &fd));
-		}
-		skipSection = FALSE;
-
-		//Handle going through directories (navigate through all directories for the wild cards we care about)
-		WString dirSearchStr = validSourcePath;
-		dirSearchStr += L"*.*";
-
-		WIN32_FIND_DATAW fd2;
-		HANDLE hfind2 = ::FindFirstFileExW(dirSearchStr.c_str(), FindExInfoStandard, &fd2, FindExSearchLimitToDirectories, NULL, 0);
-		DWORD findFolderCheck = GetLastError();
-		if (hfind2 == INVALID_HANDLE_VALUE)
-		{
-			//If folder was just not found then its okay, but otherwise return false and error.
-			if (findFolderCheck != ERROR_FILE_NOT_FOUND)
-			{
-				logErrorf(L"Can't find %s", searchStr.c_str());
-				return false;
-			}
-			else
-			{
-				skipSection = TRUE;
-			}
-		}
-
-		ScopeGuard _2([&]() { FindClose(hfind2); });
-
-		if (!skipSection)
-		{
-			do
-			{
-				if ((fd2.dwFileAttributes & FILE_ATTRIBUTE_DIRECTORY))
-				{
-					if (depthLeft)
-					{
-						if (wcscmp(fd2.cFileName, L".") != 0 && wcscmp(fd2.cFileName, L"..") != 0)
-							if (!handleDirectory(sourcePath, destPath, fd2.cFileName, wildcard.c_str(), depthLeft - 1, handleFileFunc, stats))
-								return false;
-					}
-				}
-			} while (FindNextFileW(hfind2, &fd2));
-		}
-
-		DWORD error = GetLastError();
-		if (error != ERROR_NO_MORE_FILES)
-		{
-			logErrorf(L"FindNextFile failed for %s: %s", searchStr.c_str(), getErrorText(error).c_str());
-			return false;
-		}
-	}
-	return true;
-}
-
-bool
-Client::handleFilesOrWildcardsFromFile(const WString& sourcePath, const WString& fileName, const WString& destPath, const HandleFileOrWildcardFunc& func)
-{
-	WString fullPath;
-	if (isAbsolutePath(fileName.c_str()))
-	{
-		fullPath = fileName;
-	}
-	else
-	{
-		fullPath = sourcePath + fileName;
-
-		// If there is a source connection we can read the file to local drive first and then read that file using normal commands
-		if (m_sourceConnection)
-		{
-			ensureDirectory(destPath.c_str());
-			u64 fileSize;
-			u64 read;
-			if (!m_sourceConnection->sendReadFileCommand(fullPath.c_str(), fileName.c_str(), FileInfo(), fileSize, read, m_copyContext))
-				return false;
-			fullPath = destPath + fileName;
-		}
-	}
-
-	HANDLE hFile;
-	if (!openFileRead(fullPath.c_str(), hFile, true))
-		return false;
-	ScopeGuard fileGuard([&]() { closeFile(fullPath.c_str(), hFile); });
-
-	char* buffer = (char*)m_copyContext.buffers[1]; // Important that we use '1'.. '0' is used by SendFindFiles command
-	uint left = 0;
-
-	while (true)
-	{
-		DWORD read = 0;
-		if (ReadFile(hFile, buffer + left, CopyContextBufferSize - left - 1, &read, NULL) == 0)
-		{
-			logErrorf(L"Error %s. Failed reading input file %s", getLastErrorText().c_str(), fullPath.c_str());
-			return false;
-		}
-
-		left += read;
-
-		if (left == 0)
-			break;
-
-		buffer[left] = 0;
-
-		uint consumePos = 0;
-
-		while (true)
-		{
-			char* startPos = buffer + consumePos;
-			char* newLinePos = strchr(startPos, '\n');
-			if (newLinePos)
-			{
-				if (newLinePos > startPos && newLinePos[-1] == '\r')
-					newLinePos[-1] = 0;
-
-				*newLinePos = 0;
-				if (*startPos)
-				{
-					if (!func(startPos))
-						return false;
-				}
-				consumePos = uint(newLinePos - buffer) + 1;
-			}
-			else
-			{
-				// Last line
-				if (read == 0 && left != 0)
-				{
-					if (!func(startPos))
-						return false;
-				}
-
-				// Copy the left overs to beginning of buffer and continue
-				left -= consumePos;
-				memmove(buffer, buffer + consumePos, left);
-				break;
-			}
-		}
-
-		if (read == 0)
-			break;
-	}
-
-	return true;
-}
-
-bool
-Client::excludeFilesFromFile(const WString& sourcePath, const WString& fileName, const WString& destPath)
-{
-	auto executeFunc = [&](char* str) -> bool
-	{
-		convertSlashToBackslash(str);
-		if (strchr(str, '*') != nullptr)
-		{
-			logErrorf(L"Wildcards not supported in exclude list file %s", fileName.c_str());
-			return false;
-		}
-		m_handledFiles.insert(WString(str, str + strlen(str)));
-		return true;
-	};
-
-	return handleFilesOrWildcardsFromFile(sourcePath, fileName, destPath, executeFunc);
-}
-
-bool
-Client::gatherFilesOrWildcardsFromFile(LogContext& logContext, ClientStats& stats, const WString& rootSourcePath, const WString& fileName, const WString& rootDestPath, const HandleFileFunc& handleFileFunc)
-{
-	auto executeFunc = [&](char* str) -> bool
-	{
-		bool handled = false;
-		// Handle initial path that might exist inside input file
-
-		// Parse line to figure out the parts. source [dest [file [file]...]] [options]
-		WString wstr(str, str + strlen(str));
-		int argc;
-		wchar_t** argv = CommandLineToArgvW(wstr.c_str(), &argc);
-		ScopeGuard _([&]{ LocalFree(argv); });
-
-		if (argc == 0)
-			return true;
-
-		WString sourcePath = rootSourcePath;
-		WString destPath = rootDestPath;
-		WString wpath = argv[0];
-
-		int optionsStartIndex = 2;
-
-		if (argc > 1)
-		{
-			if (*argv[1] == L'/')
-			{
-				optionsStartIndex = 1;
-			}
-			else
-			{
-				// Is dest path
-				convertSlashToBackslash(argv[0]);
-				convertSlashToBackslash(argv[1]);
-
-				if (isAbsolutePath(argv[0]))
-					sourcePath = argv[0];
-				else
-					sourcePath += argv[0];
-				wpath.clear();
-
-				destPath += argv[1];
-				destPath +=  L"\\";
-
-				u64 startTime = getTimeMs();
-				int retryCount = m_settings.retryCount;
-				while (true)
-				{
-					if (ensureDirectory(destPath.c_str()))
-						break;
-
-					if (retryCount-- == 0)
-						return false;
-
-					// Reset last error and try again!
-					logContext.resetLastError();
-					logInfoLinef(L"Warning - Failed to create directory %s, retrying in %i seconds", destPath.c_str(), m_settings.retryWaitTimeMs/1000);
-					Sleep(m_settings.retryWaitTimeMs);
-
-					++stats.retryCount;
-				}
-				stats.createDirTimeMs += getTimeMs() - startTime;
-				++stats.createDirCount;
-			}
-		}
-
-		// Parse options
-		for (int i=optionsStartIndex; i<argc; ++i)
-		{
-			if (_wcsnicmp(argv[i], L"/PURGE", 6) != 0)
-			{
-				logErrorf(L"Only '/PURGE' allowed after second separator in file list %s", fileName.c_str());
-				return false;
-			}
-			m_purgeDirs.insert(destPath + wpath + L'\\');
-		}
-
-		// Check if absolute path
-		if (isAbsolutePath(wpath.c_str()))
-		{
-			if (_wcsnicmp(wpath.c_str(), sourcePath.c_str(), sourcePath.size()) == 0)
-			{
-				wpath = wpath.c_str() + sourcePath.size();
-			}
-			else if (!m_settings.flattenDestination)
-			{
-				logErrorf(L"Entry in file list %s is using absolute path %s that is not in source path %s", fileName.c_str(), wpath.c_str(), sourcePath.c_str());
-				return false;
-			}
-		}
-
-		HandleFileFunc tempHandleFileFunc;
-		const HandleFileFunc* overriddenHandleFileFunc = &handleFileFunc;
-		if (!m_settings.flattenDestination)
-		{
-			if (const wchar_t* lastSlash = wcsrchr(wpath.c_str(), L'\\'))
-			{
-				tempHandleFileFunc = [&]()
-				{
-					if (handled)
-						return true;
-					handled = true;
-					if (!handleFileFunc())
-						return false;
-					WString relativePath(wpath.c_str(), lastSlash);
-					if (!m_handledFiles.insert(relativePath + L'\\').second)
-						return true;
-
-					u64 startTime = getTimeMs();
-					if (!ensureDirectory((destPath + L'\\' + relativePath).c_str()))
-						return false;
-					stats.createDirTimeMs += getTimeMs() - startTime;
-					++stats.createDirCount;
-					return true;
-				};
-				overriddenHandleFileFunc = &tempHandleFileFunc;
-			}
-		}
-
-		return handlePath(logContext, stats, sourcePath, destPath, wpath.c_str(), *overriddenHandleFileFunc);
-	};
-
-	return handleFilesOrWildcardsFromFile(rootSourcePath, fileName, rootDestPath, executeFunc);
-}
-
-bool
-Client::purgeFilesInDirectory(const WString& path, int depthLeft)
-{
-	WString relPath;
-	if (path.size() > m_settings.destDirectory.size())
-		relPath.append(path.c_str() + m_settings.destDirectory.size());
-
-	// If there is a connection and no files were handled inside the directory we can just do a full delete on the server side
-	if (m_destConnection)
-		if ((relPath.empty() && m_handledFiles.empty()) || (!relPath.empty() && (m_handledFiles.find(relPath) == m_handledFiles.end())))
-			return m_destConnection->sendDeleteAllFiles(relPath.c_str());
-
-
-    WIN32_FIND_DATAW fd; 
-    WString searchStr = path + L"*.*";
-    HANDLE hFind = ::FindFirstFileW(searchStr.c_str(), &fd); 
-    if(hFind == INVALID_HANDLE_VALUE)
-	{
-		logErrorf(L"FindFirstFile failed with search string %s", searchStr.c_str());
-		return false;
-	}
-	ScopeGuard _([&]() { FindClose(hFind); });
-
-	bool res = true;
-    do
-	{ 
-		// Check if file was copied here
-		WString filePath = relPath + fd.cFileName;
-
-		bool isDir = (fd.dwFileAttributes & FILE_ATTRIBUTE_DIRECTORY) != 0;
-		if (isDir)
-		{
-			if ((wcscmp(fd.cFileName, L".") == 0 || wcscmp(fd.cFileName, L"..") == 0))
-				continue;
-			filePath += L'\\';
-		}
-
-		// File/folder was not part of source, delete
-		if (m_handledFiles.find(filePath) == m_handledFiles.end())
-		{
-			if (isIgnoredDirectory(fd.cFileName))
-				continue;
-			WString fullPath = (path + L'\\' + fd.cFileName);
-	        if(isDir)
-			{
-				bool isSymlink = (fd.dwFileAttributes & FILE_ATTRIBUTE_REPARSE_POINT) != 0;
-				if (isSymlink)
-				{
-					if (!RemoveDirectoryW(fullPath.c_str()))
-					{
-						logErrorf(L"Trying to remove reparse point while purging destination %s: %s", fullPath.c_str(), getLastErrorText().c_str());
-						res = false;
-					}
-				}
-				else if (!deleteDirectory(fullPath.c_str()))
-					res = false;
-			}
-			else
-			{
-				if (!deleteFile(fullPath.c_str()))
-					res = false;
-			}
-		}
-        else if(isDir)
-		{
-			if (!purgeFilesInDirectory(path + fd.cFileName + L'\\', depthLeft - 1))
-				res = false;
-		}
-
-	}
-	while(FindNextFileW(hFind, &fd)); 
-        
-	DWORD error = GetLastError();
-	if (error != ERROR_NO_MORE_FILES)
-	{
-		logErrorf(L"FindNextFile failed for %s: %s", searchStr.c_str(), getErrorText(error).c_str());
-		res = false;
-	}
-
-	return res;
-}
-
-bool
-Client::ensureDirectory(const wchar_t* directory)
-{
-	if (m_destConnection)
-	{
-		const wchar_t* relDir = directory + m_settings.destDirectory.size();
-
-		// Ask connection to create new directory.
-		if (!m_destConnection->sendCreateDirectoryCommand(relDir))
-			return false;
-	}
-	else
-	{
-		// Create directory through windows api
-		if (!eacopy::ensureDirectory(directory, true, m_settings.replaceSymLinksAtDestination))
-			return false;
-	}
-
-	return true;
-}
-
-const wchar_t*
-Client::getRelativeSourceFile(const WString& sourcePath) const
-{
-	const wchar_t* logStr = sourcePath.c_str();
-	const WString& baseDir = m_settings.sourceDirectory;
-	if (StrCmpNIW(logStr, baseDir.c_str(), baseDir.size()) == 0)
-		logStr += baseDir.size();
-	//if (wcsstr(logStr, baseDir.c_str()) == logStr)
-	//	logStr += baseDir.size();
-	return logStr;
-}
-
-///////////////////////////////////////////////////////////////////////////////////////////////////////////////////////
-
-Client::Connection*
-Client::createConnection(const wchar_t* networkPath, uint connectionIndex, ClientStats& stats, bool& failedToConnect, bool doProtocolCheck)
-{
-	u64 startTime = getTimeMs();
-
-	m_networkInitCs.enter();
-	ScopeGuard leaveNetworkInitCs([this](){ m_networkInitCs.leave(); });
-	if (!m_networkInitDone)
-	{
-		m_networkInitDone = true;
-
-		const wchar_t* serverNameStart = networkPath + 2;
-		const wchar_t* serverNameEnd = wcschr(serverNameStart, L'\\');
-		if (!serverNameEnd)
-			return nullptr;
-
-		// Initialize Winsock
-		WSADATA wsaData;
-		int res = WSAStartup(MAKEWORD(2,2), &wsaData);
-		if (res != 0)
-		{
-			logErrorf(L"WSAStartup failed with error: %d", res);
-			return nullptr;
-		}
-		m_networkWsaInitDone = true;
-
-		WString networkServerName(serverNameStart, serverNameEnd);
-    
-		addrinfoW hints;
-		ZeroMemory( &hints, sizeof(hints) );
-		hints.ai_family = AF_INET; //AF_UNSPEC; (Skip AF_INET6)
-		hints.ai_socktype = SOCK_STREAM;
-		hints.ai_protocol = IPPROTO_TCP;
-
-		wchar_t defaultPortStr[32];
-		_itow_s(m_settings.serverPort, defaultPortStr, eacopy_sizeof_array(defaultPortStr), 10);
-
-		// Resolve the server address and port
-		res = GetAddrInfoW(networkServerName.c_str(), defaultPortStr, &hints, &m_serverAddrInfo);
-		if (res != 0)
-		{
-			logErrorf(L"GetAddrInfoW failed with error: %d", res);
-			return nullptr;
-		}
-
-		// Set server name and net directory (this will enable all connections to try to connect)
-		m_networkServerName = networkServerName;
-
-		const wchar_t* netDirectoryStart = serverNameEnd;
-		while (*netDirectoryStart == '\\' && *netDirectoryStart != 0)
-			++netDirectoryStart;
-		if (!*netDirectoryStart)
-		{
-			logErrorf(L"Need to provide a net directory after the network server name (minimum \\\\<server>\\<netdir>): %d", networkPath);
-			return nullptr;
-		}
-
-		m_networkServerNetDirectory = netDirectoryStart;
-	}
-	else if (m_networkServerName.empty())
-		return nullptr;
-
-	leaveNetworkInitCs.execute();
-
-	Socket sock = {INVALID_SOCKET, false};
-
-	// Loop through and attempt to connect to an address until one succeeds
-	for(auto addrInfoIt=m_serverAddrInfo; addrInfoIt!=NULL; addrInfoIt=addrInfoIt->ai_next)
-	{
-		// Create a socket for connecting to server
-		sock.socket = WSASocketW(addrInfoIt->ai_family, addrInfoIt->ai_socktype, addrInfoIt->ai_protocol, NULL, 0, WSA_FLAG_OVERLAPPED);
-		if (sock.socket == INVALID_SOCKET)
-		{
-			logErrorf(L"socket failed with error: %ld", WSAGetLastError());
-			return nullptr;
-		}
-		sock.valid = true;
-
-		// Create guard in case we fail to connect (will be cancelled further down if we succeed)
-		ScopeGuard socketClose([&]() { closeSocket(sock); });
-
-		// Set to non-blocking just for the connect call (we want to control the connect timeout after connect using select instead)
-		if (!setBlocking(sock, false))
-			break;
-
-		// Connect to server.
-		int res = connect(sock.socket, addrInfoIt->ai_addr, (int)addrInfoIt->ai_addrlen);
-		if (res == SOCKET_ERROR)
-		{
-			if (WSAGetLastError() != WSAEWOULDBLOCK)
-				break;
-		}
-
-		// Return to blocking since we want select to block
-		if (!setBlocking(sock, true))
-			break;
-
-		TIMEVAL timeval;
-		timeval.tv_sec = 0;
-		timeval.tv_usec = m_settings.serverConnectTimeoutMs*1000;
-		fd_set write, err;
-		FD_ZERO(&write);
-		FD_ZERO(&err);
-		FD_SET(sock.socket, &write);
-		FD_SET(sock.socket, &err);
-
-		// check if the socket is ready
-		select(0,NULL,&write,&err,&timeval);			
-		if(!FD_ISSET(sock.socket, &write)) 
-			continue;
-
-		// Socket is good, cancel the socket close scope and break out of the loop.
-		socketClose.cancel();
-		break;
-	}
-
-	u64 endTime = getTimeMs();
-	logDebugLinef(L"Connect to server %s. (%.1f seconds)", sock.socket != INVALID_SOCKET ? L"SUCCESS" : L"FAILED", float(endTime - startTime)/1000.0f);
-
-	if (sock.socket == INVALID_SOCKET)
-	{
-		failedToConnect = true;
-		return nullptr;
-	}
-
-	ScopeGuard socketCleanup([&]() { closeSocket(sock); });
-
-	// Set send buffer size (makes some difference in the tests we've done)
-	if (!setSendBufferSize(sock, 4*1024*1024))
-		return nullptr;
-
-	// Disable Nagle's algorithm (it is 2019 after all)
-	if (!disableNagle(sock))
-		return nullptr;
-
-	{
-		// Read version command
-		char cmdBuf[sizeof(VersionCommand)];
-		int cmdBufLen = sizeof(cmdBuf);
-		if (!receiveData(sock, cmdBuf, cmdBufLen))
-			return nullptr;
-		auto& cmd = *(const VersionCommand*)cmdBuf;
-		if (doProtocolCheck && cmd.protocolVersion != ProtocolVersion)
-		{
-			static bool logOnce = true;
-			if (logOnce)
-			{
-				logOnce = false;
-				logInfoLinef(L"   !!Protocol mismatch, will not use server. (Local: v%u, Server: v%u)", ProtocolVersion, cmd.protocolVersion);
-			}
-			failedToConnect = true;
-			return nullptr;
-		}
-	}
-
-	// Connection is ready, cancel socket cleanup and create connection object
-	socketCleanup.cancel();
-	auto connection = new Connection(m_settings, stats, sock);
-	ScopeGuard connectionGuard([&] { delete connection; });
-
-	{
-		// Send environment command
-		char cmdBuf[MaxPath*2 + sizeof(EnvironmentCommand)+1];
-		auto& cmd = *(EnvironmentCommand*)cmdBuf;
-		cmd.commandType = CommandType_Environment;
-		cmd.deltaCompressionThreshold = m_settings.deltaCompressionThreshold;
-		cmd.connectionIndex = connectionIndex;
-		cmd.commandSize = sizeof(cmd) + uint(m_networkServerNetDirectory.size()*2);
-		
-		if (wcscpy_s(cmd.netDirectory, MaxPath, m_networkServerNetDirectory.data()))
-		{
-			logErrorf(L"Failed send environment %s: wcscpy_s", m_networkServerNetDirectory.c_str());
-			return false;
-		}
-	
-		if (!connection->sendCommand(cmd))
-			return nullptr;
-	}
-
-	connectionGuard.cancel();
-
-	return connection;
-}
-
-<<<<<<< HEAD
-Client::Connection::Connection(const ClientSettings& settings, ClientStats& stats, Socket s)
-=======
-bool
-Client::isIgnoredDirectory(const wchar_t *directory)
-{
-	// Check if dir should be excluded because of wild cards
-	for (auto& excludeWildcard : m_settings.excludeWildcardDirectories)
-		if (PathMatchSpecW(directory, excludeWildcard.c_str()))
-			return true;
-	return false;
-}
-
-Client::Connection::Connection(const ClientSettings& settings, ClientStats& stats, SOCKET s)
->>>>>>> 13b5de13
-:	m_settings(settings)
-,	m_stats(stats)
-,	m_socket(s)
-{
-	m_compressionEnabled = settings.compressionEnabled;
-	m_compressionData.fixedLevel = settings.compressionLevel != 0;
-	m_compressionData.level = min(max(settings.compressionLevel, 1), 22);
-}
-
-Client::Connection::~Connection()
-{
-	DoneCommand cmd;
-	cmd.commandType = CommandType_Done;
-	cmd.commandSize = sizeof(cmd);
-	sendCommand(cmd);
-
-	destroy();
-}
-
-bool
-Client::Connection::sendCommand(const Command& cmd)
-{
-	// Send an initial buffer
-	if (!sendData(m_socket, (const char*)&cmd, cmd.commandSize))
-		return false;
-	//logDebugLinef("Bytes Sent: %ld", res);
-	return true;
-}
-
-bool
-Client::Connection::sendTextCommand(const wchar_t* text)
-{
-	char buffer[1024];
-	auto& cmd = *(TextCommand*)buffer;
-	cmd.commandType = CommandType_Text;
-	cmd.commandSize = sizeof(cmd) + uint(wcslen(text)*2);
-	if (wcscpy_s(cmd.string, eacopy_sizeof_array(buffer) - sizeof(cmd), text))
-	{
-		logErrorf(L"wcscpy_s in sendTextCommand failed");
-		return false;
-	}
-	return sendCommand(cmd);
-}
-
-bool
-Client::Connection::sendWriteFileCommand(const wchar_t* src, const wchar_t* dst, const FileInfo& srcInfo, u64& outSize, u64& outWritten, bool& outLinked, CopyContext& copyContext)
-{
-	outSize = 0;
-	outWritten = 0;
-	outLinked = false;
-
-	WriteFileType writeType = m_compressionEnabled ? WriteFileType_Compressed : WriteFileType_Send;
-
-	char buffer[MaxPath*2 + sizeof(WriteFileCommand)];
-	auto& cmd = *(WriteFileCommand*)buffer;
-	cmd.commandType = CommandType_WriteFile;
-	cmd.writeType = writeType;
-	cmd.commandSize = sizeof(cmd) + uint(wcslen(dst)*2);
-	if (wcscpy_s(cmd.path, MaxPath, dst))
-	{
-		logErrorf(L"Failed to write file %s: wcscpy_s in sendWriteFileCommand failed", dst);
-		return false;
-	}
-	
-	if (srcInfo.fileSize)
-		cmd.info = srcInfo;
-	else
-		if (getFileInfo(cmd.info, src) == 0)
-			return false;
-
-	outSize = cmd.info.fileSize;
-
-	if (!sendCommand(cmd))
-		return false;
-
-	WriteResponse writeResponse;
-	if (!receiveData(m_socket, &writeResponse, sizeof(writeResponse)))
-		return false;
-
-	if (writeResponse == WriteResponse_Skip)
-		return true;
-
-	if (writeResponse == WriteResponse_Link)
-	{
-		outWritten = cmd.info.fileSize;
-		outLinked = true;
-		return true;
-	}
-
-	if (writeResponse == WriteResponse_Copy)
-	{
-		bool useBufferedIO = getUseBufferedIO(m_settings.useBufferedIO, cmd.info.fileSize);
-
-		SendFileStats sendStats;
-		if (!sendFile(m_socket, src, cmd.info.fileSize, writeType, copyContext, m_compressionData, useBufferedIO, m_stats.copyStats, sendStats))
-			return false;
-		m_stats.sendTimeMs += sendStats.sendTimeMs;
-		m_stats.sendSize += sendStats.sendSize;
-		m_stats.compressTimeMs += sendStats.compressTimeMs;
-		m_stats.compressionLevelSum += sendStats.compressionLevelSum;
-
-		u8 writeSuccess;
-		if (!receiveData(m_socket, &writeSuccess, sizeof(writeSuccess)))
-			return false;
-
-		if (!writeSuccess)
-		{
-			logErrorf(L"Failed to write file %s: server returned failure after sending file", dst);
-			return false;
-		}
-
-		outWritten = cmd.info.fileSize;
-		return true;
-	}
-	
-	if (writeResponse == WriteResponse_CopyDelta)
-	{
-		#if defined(EACOPY_ALLOW_DELTA_COPY_SEND)
-		RsyncStats rsyncStats;
-		if (!clientHandleRsync(m_socket, src, rsyncStats))
-			return false;
-		m_stats.sendTimeMs += rsyncStats.sendTimeMs;
-		m_stats.sendSize += rsyncStats.sendSize;
-		m_stats.copyStats.readTimeMs += rsyncStats.readTimeMs;
-		//m_stats.copyStats.readSize += rsyncStats.readSize;
-		m_stats.deltaCompressionTimeMs += rsyncStats.rsyncTimeMs;
-
-		u8 writeSuccess;
-		if (!receiveData(m_socket, &writeSuccess, sizeof(writeSuccess)))
-			return false;
-
-		if (!writeSuccess)
-		{
-			logErrorf(L"Failed to write file %s: server returned failure after sending file delta", dst);
-			return false;
-		}
-
-		outWritten = cmd.info.fileSize;
-		return true;
-		#endif
-		return false;
-	}
-
-	if (writeResponse == WriteResponse_BadDestination)
-	{
-		logErrorf(L"Failed to write file %s: Server reported Bad destination (check your destination path)", src);
-		return false;
-	}
-
-	return false;
-}
-
-Client::Connection::ReadFileResult
-Client::Connection::sendReadFileCommand(const wchar_t* src, const wchar_t* dst, const FileInfo& srcInfo, u64& outSize, u64& outRead, NetworkCopyContext& copyContext)
-{
-	outSize = 0;
-	outRead = 0;
-
-	// Make src a local path to server
-	src += m_settings.sourceDirectory.size();
-
-	char buffer[MaxPath*2 + sizeof(ReadFileCommand)];
-	auto& cmd = *(ReadFileCommand*)buffer;
-	cmd.commandType = CommandType_ReadFile;
-	cmd.compressionEnabled = m_compressionEnabled;
-	cmd.commandSize = sizeof(cmd) + uint(wcslen(src)*2);
-	if (wcscpy_s(cmd.path, MaxPath, src))
-	{
-		logErrorf(L"Failed to read file %s: wcscpy_s in sendReadFileCommand failed", src);
-		return ReadFileResult_Error;
-	}
-
-	WString fullDest = m_settings.destDirectory + dst;
-
-	if (DWORD fileAttributes = getFileInfo(cmd.info, fullDest.c_str()))
-		if (fileAttributes & FILE_ATTRIBUTE_DIRECTORY)
-		{
-			logErrorf(L"Trying to copy to file %s which is a directory", fullDest.c_str());
-			return ReadFileResult_Error;
-		}
-
-	if (srcInfo.fileSize != 0 && equals(srcInfo, cmd.info))
-	{
-		outSize = cmd.info.fileSize;
-		return ReadFileResult_Success;
-	}
-
-	if (!sendCommand(cmd))
-		return ReadFileResult_Error;
-
-	ReadResponse readResponse;
-	if (!receiveData(m_socket, &readResponse, sizeof(readResponse)))
-		return ReadFileResult_Error;
-
-	if (readResponse == ReadResponse_ServerBusy)
-	{
-		// Server was busy and ask this worker to sleep for a while and come back later (this is under quite extreme conditions so sleep for five seconds or so)
-		return ReadFileResult_ServerBusy;
-	}
-
-	if (readResponse == ReadResponse_BadSource)
-	{
-		logErrorf(L"Unknown server side error while asking for file %s: sendReadFileCommand failed", fullDest.c_str());
-		return ReadFileResult_Error;
-	}
-
-	// Skip file, we already have the same file as source
-	if (readResponse == ReadResponse_Skip)
-	{
-		outSize = cmd.info.fileSize;
-		return ReadFileResult_Success;
-	}
-
-	FILETIME newFileLastWriteTime;
-	if (!receiveData(m_socket, &newFileLastWriteTime, sizeof(newFileLastWriteTime)))
-		return ReadFileResult_Error;
-
-	if (readResponse == ReadResponse_Copy)
-	{
-		// Read file size and lastwritetime for new file from server
-		u64 newFileSize;
-		if (!receiveData(m_socket, &newFileSize, sizeof(newFileSize)))
-			return ReadFileResult_Error;
-
-
-		bool success = true;
-		WriteFileType writeType = m_compressionEnabled ? WriteFileType_Compressed : WriteFileType_Send;
-		bool useBufferedIO = getUseBufferedIO(m_settings.useBufferedIO, cmd.info.fileSize);
-		uint commandSize = 0;
-
-		// Read actual file from server
-		RecvFileStats recvStats;
-		if (!receiveFile(success, m_socket, fullDest.c_str(), newFileSize, newFileLastWriteTime, writeType, useBufferedIO, copyContext, nullptr, 0, commandSize, m_stats.copyStats, recvStats))
-			return ReadFileResult_Error;
-		m_stats.recvTimeMs += recvStats.recvTimeMs;
-		m_stats.recvSize += recvStats.recvSize;
-		m_stats.decompressTimeMs += recvStats.decompressTimeMs;
-
-		outRead = newFileSize;
-		outSize = newFileSize;
-		return success ? ReadFileResult_Success : ReadFileResult_Error;
-	}
-	else // ReadResponse_CopyDelta
-	{
-		#if defined(EACOPY_ALLOW_DELTA_COPY_RECEIVE)
-		if (!receiveZdelta(m_socket, fullDest.c_str(), fullDest.c_str(), newFileLastWriteTime, copyContext))
-			return ReadFileResult_Error;
-		return ReadFileResult_Success;
-		#endif
-	}
-	return ReadFileResult_Error;
-}
-
-bool
-Client::Connection::sendCreateDirectoryCommand(const wchar_t* dst)
-{
-	char buffer[MaxPath*2 + sizeof(CreateDirCommand)+1];
-	auto& cmd = *(CreateDirCommand*)buffer;
-	cmd.commandType = CommandType_CreateDir;
-	cmd.commandSize = sizeof(cmd) + uint(wcslen(dst)*2);
-	
-	if (wcscpy_s(cmd.path, MaxPath, dst))
-	{
-		logErrorf(L"Failed to create folder %s: wcscpy_s in sendCreateDirectoryCommand failed", dst);
-		return false;
-	}
-
-	if (!sendCommand(cmd))
-		return false;
-
-	CreateDirResponse createDirResponse;
-	if (!receiveData(m_socket, &createDirResponse, sizeof(createDirResponse)))
-		return false;
-
-	if (createDirResponse == CreateDirResponse_BadDestination)
-	{
-		logErrorf(L"Failed to create directory %s: Server reported Bad destination (check your destination path)", dst);
-		return false;
-	}
-
-	if (createDirResponse == CreateDirResponse_Error)
-	{
-		logErrorf(L"Failed to create directory %s: Server reported unknown error", dst);
-		return false;
-	}
-
-	return true;
-}
-
-bool
-Client::Connection::sendDeleteAllFiles(const wchar_t* dir)
-{
-	char buffer[MaxPath*2 + sizeof(DeleteFilesCommand)+1];
-	auto& cmd = *(DeleteFilesCommand*)buffer;
-	cmd.commandType = CommandType_DeleteFiles;
-	cmd.commandSize = sizeof(cmd) + uint(wcslen(dir)*2);
-
-	if (wcscpy_s(cmd.path, MaxPath, dir))
-	{
-		logErrorf(L"Failed to delete directory %s: wcscpy_s in sendDeleteAllFiles failed", dir);
-		return false;
-	}
-
-	if (!sendCommand(cmd))
-		return false;
-
-	DeleteFilesResponse deleteFilesResponse;
-	if (!receiveData(m_socket, &deleteFilesResponse, sizeof(deleteFilesResponse)))
-		return false;
-
-	if (deleteFilesResponse == DeleteFilesResponse_BadDestination)
-	{
-		logErrorf(L"Failed to delete directory %s: Server reported Bad destination (check your destination path)", dir);
-		return false;
-	}
-
-	if (deleteFilesResponse == DeleteFilesResponse_Error)
-	{
-		logErrorf(L"Failed to delete directory %s: Server reported unknown error", dir);
-		return false;
-	}
-	return true;
-}
-
-bool
-Client::Connection::sendFindFiles(const wchar_t* dirAndWildcard, Vector<NameAndFileInfo>& outFiles, CopyContext& copyContext)
-{
-	char buffer[MaxPath*2 + sizeof(FindFilesCommand)+1];
-	auto& cmd = *(FindFilesCommand*)buffer;
-	cmd.commandType = CommandType_FindFiles;
-	cmd.commandSize = sizeof(cmd) + uint(wcslen(dirAndWildcard)*2);
-
-	if (wcscpy_s(cmd.pathAndWildcard, MaxPath, dirAndWildcard))
-	{
-		logErrorf(L"Failed to find files %s: wcscpy_s in sendFindFiles failed", dirAndWildcard);
-		return false;
-	}
-
-	if (!sendCommand(cmd))
-		return false;
-
-	u8* copyBuffer = copyContext.buffers[0]; // Important that we use '0'.. '1' is used by file wildcard reading
-
-	while (true)
-	{
-		uint blockSize;
-		if (!receiveData(m_socket, &blockSize, sizeof(blockSize)))
-			return false;
-
-		if (blockSize == 0)
-			return true;
-
-		if (blockSize == ~0u)
-		{
-			logErrorf(L"Can't find %s", dirAndWildcard);
-			return false;
-		}
-	
-		if (!receiveData(m_socket, copyBuffer, blockSize))
-			return false;
-
-		u8* blockPos = copyBuffer;
-		u8* blockEnd = blockPos + blockSize;
-		while (blockPos != blockEnd)
-		{
-			NameAndFileInfo nafi;
-
-			nafi.attributes = *(uint*)blockPos;
-			blockPos += sizeof(uint);
-			nafi.info.lastWriteTime = *(FILETIME*)blockPos;
-			blockPos += sizeof(u64);
-			nafi.info.fileSize = *(u64*)blockPos;
-			blockPos += sizeof(u64);
-			nafi.name = (wchar_t*)blockPos;
-			blockPos += (nafi.name.size()+1)*2;
-			outFiles.push_back(std::move(nafi));
-		}
-	}
-
-	return false;
-}
-
-bool
-Client::Connection::sendGetFileAttributes(const wchar_t* path, FileInfo& outInfo, DWORD& outAttributes, DWORD& outError)
-{
-	char buffer[MaxPath*2 + sizeof(GetFileInfoCommand)+1];
-	auto& cmd = *(GetFileInfoCommand*)buffer;
-	cmd.commandType = CommandType_GetFileInfo;
-	cmd.commandSize = sizeof(cmd) + uint(wcslen(path)*2);
-
-	if (wcscpy_s(cmd.path, MaxPath, path))
-	{
-		logErrorf(L"Failed to get file info %s: wcscpy_s in sendGetFileAttributes failed", path);
-		return false;
-	}
-
-	if (!sendCommand(cmd))
-		return false;
-
-	__declspec(align(8)) u8 recvBuffer[3*8+2*4];
-	static_assert(sizeof(recvBuffer) == sizeof(FileInfo) + sizeof(DWORD) + sizeof(DWORD), "");
-
-	if (!receiveData(m_socket, recvBuffer, sizeof(recvBuffer)))
-		return false;
-	outInfo = *(FileInfo*)recvBuffer;
-	outAttributes = *(DWORD*)(recvBuffer + sizeof(FileInfo));
-	outError = *(DWORD*)(recvBuffer + sizeof(FileInfo) + sizeof(DWORD));
-
-	return true;
-}
-
-bool
-Client::Connection::destroy()
-{
-	ScopeGuard socketCleanup([this]() { closeSocket(m_socket); });
-
-	// shutdown the connection since no more data will be sent
-	if (shutdown(m_socket.socket, SD_SEND) == SOCKET_ERROR)
-	{
-		logErrorf(L"shutdown failed with error: %d", WSAGetLastError());
-		return false;
-	}
-
-	// Receive until the peer closes the connection
-	while (true)
-	{
-		char recvbuf[512];
-		int recvbuflen = sizeof(recvbuf);
-		int res = recv(m_socket.socket, recvbuf, recvbuflen, 0);
-
-		if (res == 0)
-		{
-			//logDebugLinef(L"Connection closed");
-			break;
-		}
-		
-		if (res < 0)
-		{
-			logErrorf(L"recv failed with error: %d", WSAGetLastError());
-			return false;
-		}
-			
-		//logDebugLinef("Bytes received: %d", res);
-
-	}
-
-	return true;
-}
-
-///////////////////////////////////////////////////////////////////////////////////////////////////////////////////////
-
-} // namespace eacopy+// (c) Electronic Arts. All Rights Reserved.
+
+#include "EACopyClient.h"
+#include <ws2tcpip.h>
+#include <assert.h>
+#include <shlwapi.h>
+#include <shellapi.h>
+#include <strsafe.h>
+
+#if defined(EACOPY_ALLOW_DELTA_COPY_SEND)
+#include <EACopyRsync.h>
+#endif
+
+#if defined(EACOPY_ALLOW_DELTA_COPY_RECEIVE)
+#include "EACopyZdelta.h"
+#endif
+
+#pragma comment (lib, "Shlwapi.lib") // PathMatchSpecW
+
+namespace eacopy
+{
+
+///////////////////////////////////////////////////////////////////////////////////////////////////////////////////////
+
+Client::Client(const ClientSettings& settings)
+:	m_settings(settings)
+{
+}
+
+int
+Client::process(Log& log)
+{
+	ClientStats stats;
+	return process(log, stats);
+}
+
+int
+Client::process(Log& log, ClientStats& outStats)
+{
+	resetWorkState(log);
+
+	m_networkWsaInitDone = false;
+	ScopeGuard wsaCleanup([this]() { if (m_networkWsaInitDone) WSACleanup(); });
+
+	m_serverAddrInfo = nullptr;
+	ScopeGuard addrCleanup([this]() { if (m_serverAddrInfo) FreeAddrInfoW(m_serverAddrInfo); });
+
+	LogContext logContext(log);
+
+	const WString& sourceDir = m_settings.sourceDirectory;
+	if (sourceDir.size() < 5 || sourceDir[0] != '\\' || sourceDir[1] != '\\')
+		m_useSourceServerFailed = true;
+
+	const WString& destDir = m_settings.destDirectory;
+	if (destDir.size() < 5 || destDir[0] != '\\' || destDir[1] != '\\')
+		m_useDestServerFailed = true;
+
+	// Try to connect to server (can fail to connect and still return true if settings allow it to fail)
+	if (!connectToServer(destDir.c_str(), true, m_destConnection, m_useDestServerFailed, outStats))
+		return -1;
+	ScopeGuard destConnectionCleanup([this]() { delete m_destConnection; m_destConnection = nullptr; });
+
+	if (m_settings.threadCount > 0)
+		SetThreadPriority(GetCurrentThread(), THREAD_PRIORITY_ABOVE_NORMAL);
+
+	// Spawn worker threads that will copy the files
+	Vector<HANDLE> workerThreadList(m_settings.threadCount);
+	struct WorkerThreadData { ClientStats stats; Client* client; uint connectionIndex; };
+	Vector<WorkerThreadData> workerThreadDataList(m_settings.threadCount);
+	for (int i=0; i!=m_settings.threadCount; ++i)
+	{
+		auto& threadData = workerThreadDataList[i];
+		threadData.client = this;
+		threadData.connectionIndex = i + 1;
+		workerThreadList[i] = CreateThread(NULL, 0, [](LPVOID p) -> DWORD
+			{
+				auto& data = *(WorkerThreadData*)p;
+				return data.client->workerThread(data.connectionIndex, data.stats);
+			}, &threadData, 0, NULL);
+	}
+
+	// Setup guard that will make sure all threads are waited for before leaving method
+	ScopeGuard waitThreadsGuard([&]()
+	{
+		// Wait for all threads to finish
+		m_workDone.set();
+		WaitForMultipleObjects((uint)workerThreadList.size(), workerThreadList.data(), TRUE, INFINITE);
+	});
+
+	// Connect to source if no destination is set
+	if (!m_destConnection)
+		if (!connectToServer(m_settings.sourceDirectory.c_str(), true, m_sourceConnection, m_useSourceServerFailed, outStats))
+			return false;
+	ScopeGuard sourceConnectionGuard([&] { delete m_sourceConnection; m_sourceConnection = nullptr; });
+
+	u64 startFindFileTimeMs = getTimeMs();
+
+	// Collect exclusions provided through file
+	for (auto& file : m_settings.filesExcludeFiles)
+		if (!excludeFilesFromFile(sourceDir, file, destDir))
+			break;
+
+	{
+		// Lazily create destination root folder based on if it is needed
+		bool destDirCreated = false;
+		auto createDirectoryFunc = [&]()
+		{
+			if (destDirCreated)
+				return true;
+			destDirCreated = true;
+
+			u64 startTime = getTimeMs();
+			int retryCount = m_settings.retryCount;
+			while (true)
+			{
+				if (ensureDirectory(destDir.c_str()))
+					return true;
+
+				if (retryCount-- == 0)
+					return false;
+
+				// Reset last error and try again!
+				logContext.resetLastError();
+				logInfoLinef(L"Warning - Failed to create directory %s, retrying in %i seconds", destDir.c_str(), m_settings.retryWaitTimeMs/1000);
+				Sleep(m_settings.retryWaitTimeMs);
+
+				++outStats.retryCount;
+			}
+			outStats.createDirTimeMs += getTimeMs() - startTime;
+			++outStats.createDirCount;
+		};
+
+		// Traverse through and collect all files that needs copying (worker threads will handle copying). This code will also generate destination folders needed.
+		if (!m_settings.filesOrWildcardsFiles.empty())
+		{
+			for (auto& file : m_settings.filesOrWildcardsFiles)
+				if (!gatherFilesOrWildcardsFromFile(logContext, outStats, sourceDir, file, destDir, createDirectoryFunc))
+					break;
+		}
+		else
+		{
+			for (auto& fileOrWildcard : m_settings.filesOrWildcards)
+				if (!findFilesInDirectory(sourceDir, destDir, fileOrWildcard, m_settings.copySubdirDepth, createDirectoryFunc, outStats))
+					break;
+		}
+	}
+
+	outStats.findFileTimeMs = getTimeMs() - startFindFileTimeMs - outStats.createDirTimeMs;
+
+
+	// Process files (worker threads are doing the same right now)
+	if (!processFiles(logContext, m_sourceConnection, m_destConnection, m_copyContext, outStats, true))
+		return -1;
+	
+
+	// Wait for all worker threads to finish
+	waitThreadsGuard.execute();
+
+	// If main thread had an error code, return that
+	if (int exitCode = logContext.getLastError())
+		return exitCode;
+
+	// Go through all threads and see if any of them had an error code.
+	for (HANDLE wt : workerThreadList)
+	{
+		DWORD threadExitCode;
+		if (!GetExitCodeThread(wt, &threadExitCode))
+			return -1;
+		if (threadExitCode != 0)
+			return threadExitCode;
+		CloseHandle(wt);
+	}
+
+	// If purge feature is enabled.. traverse destination and remove unwanted files/folders
+	if (m_settings.purgeDestination)
+		if (!purgeFilesInDirectory(destDir, m_settings.copySubdirDepth))
+			return -1;
+
+	// Purge individual directories (can be provided in filelist file)
+	for (auto& purgeDir : m_purgeDirs)
+		if (!purgeFilesInDirectory(purgeDir.c_str(), m_settings.copySubdirDepth))
+			return -1;
+
+
+	// Merge stats from all threads
+	for (auto& threadData : workerThreadDataList)
+	{
+		auto& threadStats = threadData.stats;
+		outStats.copyCount += threadStats.copyCount;
+		outStats.copySize += threadStats.copySize;
+		outStats.skipCount += threadStats.skipCount;
+		outStats.skipSize += threadStats.skipSize;
+		outStats.linkCount += threadStats.linkCount;
+		outStats.linkSize += threadStats.linkSize;
+		outStats.serverAttempt |= threadStats.serverAttempt;
+
+		//outStats.copyTimeMs += threadStats.copyTimeMs; // Only use main thread for time
+		//outStats.skipTimeMs += threadStats.skipTimeMs; // Only use main thread for time
+		//outStats.linkTimeMs += threadStats.linkTimeMs; // Only use main thread for time
+
+		outStats.compressTimeMs += threadStats.compressTimeMs;
+		outStats.deltaCompressionTimeMs += threadStats.deltaCompressionTimeMs;
+		outStats.sendTimeMs += threadStats.sendTimeMs;
+		outStats.sendSize += threadStats.sendSize;
+		outStats.recvTimeMs += threadStats.recvTimeMs;
+		outStats.recvSize += threadStats.recvSize;
+		outStats.compressionLevelSum += threadStats.compressionLevelSum;
+		outStats.failCount += threadStats.failCount;
+		outStats.retryCount += threadStats.retryCount;
+		outStats.connectTimeMs += threadStats.connectTimeMs;
+		outStats.copyStats.createReadTimeMs += threadStats.copyStats.createReadTimeMs;
+		outStats.copyStats.readTimeMs += threadStats.copyStats.readTimeMs;
+		outStats.copyStats.createWriteTimeMs += threadStats.copyStats.createWriteTimeMs;
+		outStats.copyStats.writeTimeMs += threadStats.copyStats.writeTimeMs;
+		outStats.copyStats.setLastWriteTimeTimeMs += threadStats.copyStats.setLastWriteTimeTimeMs;
+	}
+
+	outStats.compressionAverageLevel = outStats.copySize ? (float)((double)outStats.compressionLevelSum / outStats.copySize) : 0;
+
+	outStats.destServerUsed =  m_settings.useServer != UseServer_Disabled && !m_useDestServerFailed;
+	outStats.sourceServerUsed =  m_settings.useServer != UseServer_Disabled && !m_useSourceServerFailed;
+
+	// Success!
+	return 0;
+}
+
+int
+Client::reportServerStatus(Log& log)
+{
+	resetWorkState(log);
+
+	LogContext logContext(log);
+
+	bool useServerFailed;
+	ClientStats stats;
+
+	// Create connection
+	Connection* connection = createConnection(m_settings.destDirectory.c_str(), 0, stats, useServerFailed, false);
+	if (!connection)
+	{
+		logErrorf(L"Failed to connect to server. Is path '%s' a proper smb path?", m_settings.destDirectory.c_str());
+		return -1;
+	}
+	ScopeGuard connectionGuard([&]() { delete connection; });
+
+	// Send request report command
+	RequestReportCommand cmd;
+	cmd.commandType = CommandType_RequestReport;
+	cmd.commandSize = sizeof(cmd);
+	if (!connection->sendCommand(cmd))
+		return -1;
+
+	// Read report from server and log it out
+	uint dataSize;
+	if (!receiveData(connection->m_socket, &dataSize, sizeof(dataSize)))
+		return -1;
+
+	Vector<wchar_t> buffer;
+	buffer.resize(dataSize + 1);
+	if (!receiveData(connection->m_socket, buffer.data(), dataSize*2))
+		return -1;
+
+	buffer[dataSize] = 0;
+	
+	// Print report
+	logInfo(buffer.data());
+	return 0;
+}
+
+void
+Client::resetWorkState(Log& log)
+{
+	m_log = &log;
+	m_useSourceServerFailed = false;
+	m_useDestServerFailed = false;
+	m_workDone.reset();
+	m_tryCopyFirst = true;
+	m_networkInitDone = false;
+	m_networkServerName.clear();
+	m_copyEntries.clear();
+	m_handledFiles.clear();
+	m_sourceConnection = nullptr;
+	m_destConnection = nullptr;
+}
+
+bool
+Client::processFile(LogContext& logContext, Connection* sourceConnection, Connection* destConnection, NetworkCopyContext& copyContext, ClientStats& stats)
+{
+	// Pop first entry off the queue
+	CopyEntry entry;
+	m_copyEntriesCs.enter();
+	if (!m_copyEntries.empty())
+	{
+		entry = m_copyEntries.front();
+		m_copyEntries.pop_front();
+	}
+	m_copyEntriesCs.leave();
+
+	// If no new entry queued, sleep a bit and return in order to try again
+	if (entry.src.empty())
+	{
+		Sleep(1);
+		return false;
+	}
+
+	// Get full destination path
+	WString fullDst = m_settings.destDirectory + L'\\' + entry.dst;
+
+	// Try to copy file
+	int retryCount = m_settings.retryCount;
+	while (true)
+	{
+		// Use connection to server if available
+		if (destConnection)
+		{
+			u64 startTimeMs = getTimeMs();
+			u64 size;
+			u64 written;
+			bool linked;
+
+			// Send file to server (might be skipped if server already has it).. returns false if it fails
+			if (destConnection->sendWriteFileCommand(entry.src.c_str(), entry.dst.c_str(), entry.srcInfo, size, written, linked, copyContext))
+			{
+				if (written)
+				{
+					if (m_settings.logProgress)
+						logInfoLinef(L"%s   %s", linked ? L"Link File" : L"New File ", getRelativeSourceFile(entry.src));
+					(linked ? stats.linkTimeMs : stats.copyTimeMs) += getTimeMs() - startTimeMs;
+					++(linked ? stats.linkCount : stats.copyCount);
+					(linked ? stats.linkSize : stats.copySize) += written;
+				}
+				else
+				{
+					if (m_settings.logProgress)
+						logInfoLinef(L"Skip File   %s", getRelativeSourceFile(entry.src));
+					stats.skipTimeMs += getTimeMs() - startTimeMs;
+					++stats.skipCount;
+					stats.skipSize += size;
+				}
+				return true;
+			}
+		}
+		else if (sourceConnection)
+		{
+			u64 startTimeMs = getTimeMs();
+			u64 size;
+			u64 read;
+			switch (sourceConnection->sendReadFileCommand(entry.src.c_str(), entry.dst.c_str(), entry.srcInfo, size, read, copyContext))
+			{
+			case Connection::ReadFileResult_Success:
+				if (read)
+				{
+					if (m_settings.logProgress)
+						logInfoLinef(L"%s   %s", L"New File ", getRelativeSourceFile(entry.src));
+					stats.copyTimeMs += getTimeMs() - startTimeMs;
+					++stats.copyCount;
+					stats.copySize += size;
+				}
+				else
+				{
+					if (m_settings.logProgress)
+						logInfoLinef(L"Skip File   %s", getRelativeSourceFile(entry.src));
+					stats.skipTimeMs += getTimeMs() - startTimeMs;
+					++stats.skipCount;
+					stats.skipSize += size;
+				}
+				return true;
+
+			case Connection::ReadFileResult_Error:
+				return false;
+
+			case Connection::ReadFileResult_ServerBusy:	// Server was busy, return entry in to queue and take a long break (this should never happen on mainthread)
+				m_copyEntriesCs.enter();
+				m_copyEntries.push_front(entry);
+				m_copyEntriesCs.leave();
+				m_workDone.isSet(5*1000);
+				return true;
+			}
+		}
+		else
+		{
+			bool tryCopyFirst = m_tryCopyFirst;
+
+			bool existed = false;
+			u64 written;
+			u64 startTimeMs = getTimeMs();
+
+			// Try to copy file first without checking if it is there (we optimize for copying new files)
+			if (tryCopyFirst)
+			{
+				if (copyFile(entry.src.c_str(), fullDst.c_str(), true, existed, written, copyContext, stats.copyStats, m_settings.useBufferedIO))
+				{
+					if (m_settings.logProgress)
+						logInfoLinef(L"New File    %s", getRelativeSourceFile(entry.src));
+					stats.copyTimeMs += getTimeMs() - startTimeMs;
+					++stats.copyCount;
+					stats.copySize += written;
+					return true;
+				}
+
+				// Stop trying to copy first since we found something in target directory and there most likely are more (it is ok this is not thread safe.. it is just an optimization that can take effect later)
+				// A failed copy is way more expensive that a failed "getFileInfo" so this change is to stop trying to copy first
+				m_tryCopyFirst = false;
+			}
+
+			// Handle scenario of failing to copy because target existed or we never tried copy it
+			if (existed || !tryCopyFirst)
+			{
+				FileInfo destInfo;
+				DWORD fileAttributes = getFileInfo(destInfo, fullDst.c_str());
+
+				// If no file attributes it might be that the file doesnt exist
+				if (!fileAttributes)
+				{
+					if (m_settings.logProgress)
+						logDebugLinef(L"Failed to get attributes from file %s", fullDst.c_str());
+				}
+				else if (!m_settings.forceCopy && equals(entry.srcInfo, destInfo)) // Skip file if the same
+				{
+					if (m_settings.logProgress)
+						logInfoLinef(L"Skip File   %s", getRelativeSourceFile(entry.src));
+					stats.skipTimeMs += getTimeMs() - startTimeMs;
+					++stats.skipCount;
+					stats.skipSize += destInfo.fileSize;
+
+					return true;
+				}
+
+				// if destination file is read-only then we will clear that flag so the copy can succeed
+				if (fileAttributes & FILE_ATTRIBUTE_READONLY)
+				{
+					if (!SetFileAttributesW(fullDst.c_str(), FILE_ATTRIBUTE_NORMAL))
+						logErrorf(L"Could not copy over read-only destination file (%s).  EACopy could not forcefully unset the destination file's read-only attribute.", fullDst.c_str());
+				}
+				
+				if (copyFile(entry.src.c_str(), fullDst.c_str(), false, existed, written, copyContext, stats.copyStats, m_settings.useBufferedIO))
+				{
+					if (m_settings.logProgress)
+						logInfoLinef(L"New File    %s", entry.src.c_str());
+
+					stats.copyTimeMs += getTimeMs() - startTimeMs;
+					++stats.copyCount;
+					stats.copySize += written;
+
+					return true;
+				}
+			}
+		}
+
+		if (retryCount-- == 0)
+		{
+			++stats.failCount;
+			logErrorf(L"failed to copy file (%s)", entry.src.c_str());
+			return true;
+		}
+
+		// Reset last error and try again!
+		logContext.resetLastError();
+		logInfoLinef(L"Warning - failed to copy file %s to %s, retrying in %i seconds", entry.src.c_str(), fullDst.c_str(), m_settings.retryWaitTimeMs/1000);
+		Sleep(m_settings.retryWaitTimeMs);
+
+		++stats.retryCount;
+	}
+
+	return true;
+}
+
+bool
+Client::connectToServer(const wchar_t* networkPath, uint connectionIndex, Connection*& outConnection, bool& failedToConnect, ClientStats& stats)
+{
+	outConnection = nullptr;
+	if (m_settings.useServer == UseServer_Disabled || failedToConnect)
+		return true;
+
+	// Set temporary log context to swallow potential errors when trying to connect
+	LogContext logContext(*m_log);
+
+	u64 startConnect = getTimeMs();
+	stats.serverAttempt = true;
+	outConnection = createConnection(networkPath, connectionIndex, stats, failedToConnect, true);
+	stats.connectTimeMs += getTimeMs() - startConnect;
+
+	if (failedToConnect && m_settings.useServer == UseServer_Required)
+	{
+		logErrorf(L"Failed to connect to server hosting %s at port %u", networkPath, m_settings.serverPort);
+		return false;
+	}
+	return true;
+}
+
+bool
+Client::processFiles(LogContext& logContext, Connection* sourceConnection, Connection* destConnection, NetworkCopyContext& copyContext, ClientStats& stats, bool isMainThread)
+{
+	logDebugLinef(L"Worker started");
+
+	CopyStats copyStats;
+	uint filesProcessedCount = 0;
+
+	// Process file queue
+	while (!m_workDone.isSet(0))
+	{
+		if (processFile(logContext, sourceConnection, destConnection, copyContext, stats))
+			++filesProcessedCount;
+		else if (isMainThread)
+			break;
+	}
+
+	logDebugLinef(L"Worker done - %u file(s) processed", filesProcessedCount);
+
+	return true;
+}
+
+int
+Client::workerThread(uint connectionIndex, ClientStats& stats)
+{
+	// Try to connect to server (can fail to connect and still return true if settings allow it to fail)
+	Connection* destConnection;
+	if (!connectToServer(m_settings.destDirectory.c_str(), connectionIndex, destConnection, m_useDestServerFailed, stats))
+		return false;
+	ScopeGuard destConnectionGuard([&] { delete destConnection; });
+
+	Connection* sourceConnection = nullptr;
+	if (!destConnection)
+		if (!connectToServer(m_settings.sourceDirectory.c_str(), connectionIndex, sourceConnection, m_useSourceServerFailed, stats))
+			return false;
+	ScopeGuard sourcesConnectionGuard([&] { delete sourceConnection; });
+
+
+	// Help process the files
+	LogContext logContext(*m_log);
+	NetworkCopyContext copyContext;
+	processFiles(logContext, sourceConnection, destConnection, copyContext, stats, false);
+
+	return logContext.getLastError();
+}
+
+bool
+Client::handleFile(const WString& sourcePath, const WString& destPath, const wchar_t* fileName, const FileInfo& fileInfo, const HandleFileFunc& handleFileFunc)
+{
+	const wchar_t* destFileName = fileName;
+
+	// If destination is flatten we remove relative path
+	if (m_settings.flattenDestination)
+		if (const wchar_t* lastSlash = wcsrchr(fileName, L'\\'))
+			destFileName = lastSlash + 1;
+
+	WString destFullPath = destPath + destFileName;
+
+	// Chec if file should be excluded because of wild cards
+	for (auto& excludeWildcard : m_settings.excludeWildcards)
+		if (PathMatchSpecW(destFullPath.c_str(), excludeWildcard.c_str()))
+			return true;
+
+	WString destFile = destFullPath.c_str() + m_settings.destDirectory.size();
+
+	// Keep track of handled files so we don't do duplicated work
+	if (!m_handledFiles.insert(destFile).second)
+		return true;
+
+	// Call handler now when we've decided to copy file (will create directories on target side etc)
+	if (handleFileFunc)
+		if (!handleFileFunc())
+			return false;
+
+	WString srcFile = sourcePath + fileName;
+
+	// Add entry (workers will pick this up as soon as possible )
+	m_copyEntriesCs.enter();
+	m_copyEntries.push_back(CopyEntry());
+	auto& entry = m_copyEntries.back();
+	entry.src = srcFile;
+	entry.dst = destFile;
+	entry.srcInfo = fileInfo;
+	m_copyEntriesCs.leave();
+	return true;
+}
+
+bool
+Client::handleDirectory(const WString& sourcePath, const WString& destPath, const wchar_t* directory, const wchar_t* wildcard, int depthLeft, const HandleFileFunc& handleFileFunc, ClientStats& stats)
+{
+	if (isIgnoredDirectory(directory))
+ 		return true;
+
+	WString newSourceDirectory = sourcePath + directory + L'\\';
+	WString newDestDirectory = destPath;
+	if (!m_settings.flattenDestination && *directory)
+		newDestDirectory = newDestDirectory + directory + L'\\';
+	
+	bool firstFound = m_settings.flattenDestination;
+
+	// Lambda to create directory if decided to write file(s) in there
+	auto createDirectoryFunc = [&]()
+	{
+		if (handleFileFunc)
+			if (!handleFileFunc())
+				return false;
+
+		if (firstFound)
+			return true;
+		firstFound = true;
+
+		const wchar_t* relDir = newDestDirectory.c_str() + m_settings.destDirectory.size();
+		if (!m_handledFiles.insert(relDir).second)
+			return true;
+
+		u64 startTime = getTimeMs();
+		if (!ensureDirectory(newDestDirectory.c_str()))
+			return false;
+		stats.createDirTimeMs += getTimeMs() - startTime;
+		++stats.createDirCount;
+
+		if (m_settings.dirCopyFlags != 0)
+		{
+			// TODO: Implement this
+		}
+
+		return true;
+	};
+
+	// Create directories regardless if there are files or not in there
+	if (m_settings.copyEmptySubdirectories)
+		if (!createDirectoryFunc())
+			return false;
+
+	// Find files to copy
+	return findFilesInDirectory(newSourceDirectory, newDestDirectory, wildcard, depthLeft, createDirectoryFunc, stats);
+}
+
+bool
+Client::handlePath(LogContext& logContext, ClientStats& stats, const WString& sourcePath, const WString& destPath, const wchar_t* fileName, const HandleFileFunc& handleFileFunc)
+{
+	WString fullFileName = sourcePath;
+	if (fileName[0])
+		fullFileName += fileName;
+
+	DWORD attributes = 0;
+	FileInfo fileInfo;
+
+	{
+		int retryCount = m_settings.retryCount;
+		while (true)
+		{
+			DWORD error = 0;
+
+			// Get file attributes (and allow retry if fails)
+			if (m_sourceConnection)
+			{
+				if (!m_sourceConnection->sendGetFileAttributes(fileName, fileInfo, attributes, error))
+					return false;
+				if (!error)
+					break;
+			}
+			else
+			{
+				WIN32_FILE_ATTRIBUTE_DATA fd;
+				BOOL ret = GetFileAttributesExW(fullFileName.c_str(), GetFileExInfoStandard, &fd); 
+				if (ret != 0)
+				{
+					fileInfo.creationTime = { 0, 0 };//fd.ftCreationTime;
+					fileInfo.lastWriteTime = fd.ftLastWriteTime;
+					fileInfo.fileSize = ((u64)fd.nFileSizeHigh << 32) + fd.nFileSizeLow;
+					attributes = fd.dwFileAttributes;
+					break;
+				}
+				error = GetLastError();
+			}
+
+			wchar_t errorDesc[1024];
+
+			if (ERROR_FILE_NOT_FOUND == error || ERROR_PATH_NOT_FOUND == error)
+			{
+				for (auto& optionalWildcard : m_settings.optionalWildcards)
+					if (PathMatchSpecW(fileName, optionalWildcard.c_str()))
+						return true;
+				for (auto& excludeWildcard : m_settings.excludeWildcards)
+					if (PathMatchSpecW(fileName, excludeWildcard.c_str()))
+						return true;
+				if (m_handledFiles.find(fileName) != m_handledFiles.end())
+					return true;
+				StringCbPrintfW(errorDesc, eacopy_sizeof_array(errorDesc), L"Can't find file/directory %s", fullFileName.c_str());
+			}
+			else
+				StringCbPrintfW(errorDesc, eacopy_sizeof_array(errorDesc), L"%s getting attributes from file/directory %s", getErrorText(error).c_str(), fullFileName.c_str());
+
+			if (retryCount-- == 0)
+			{
+				++stats.failCount;
+				logErrorf(errorDesc);
+				return true;
+			}
+
+			// Reset last error and try again!
+			logContext.resetLastError();
+			logInfoLinef(L"Warning - %s, retrying in %i seconds", errorDesc, m_settings.retryWaitTimeMs/1000);
+			Sleep(m_settings.retryWaitTimeMs);
+
+			++stats.retryCount;
+		}
+	}
+
+	// Handle directory
+	if (attributes & FILE_ATTRIBUTE_DIRECTORY)
+	{
+		if (!handleDirectory(sourcePath, destPath, fileName, L"*.*", m_settings.copySubdirDepth, handleFileFunc, stats))
+			return false;
+	}
+	else //if (attributes & FILE_ATTRIBUTE_NORMAL) // Handle file
+	{
+		// This can happen in certain scenarios when wildcard files are used. The file is actually part of the source path
+		if (!*fileName)
+		{
+			const wchar_t* lastSlash = wcsrchr(sourcePath.c_str(), L'\\');
+			if (!lastSlash)
+			{
+				logErrorf(L"Something went wrong with the file paths. Source: %s Dest: %s", sourcePath.c_str(), destPath.c_str());
+				return false;
+			}
+
+			WString newSourcePath(sourcePath.c_str(), lastSlash + 1);
+			fileName = lastSlash + 1;
+			if (!handleFile(newSourcePath, destPath, fileName, fileInfo, handleFileFunc))
+				return false;
+		}
+		else
+		{
+			if (!handleFile(sourcePath, destPath, fileName, fileInfo, handleFileFunc))
+				return false;
+		}
+	}
+
+	return true;
+}
+
+bool
+Client::findFilesInDirectory(const WString& sourcePath, const WString& destPath, const WString& wildcard, int depthLeft, const HandleFileFunc& handleFileFunc, ClientStats& stats)
+{
+	if (m_sourceConnection)
+	{
+		WString relPath;
+		if (sourcePath.size() > m_settings.sourceDirectory.size())
+			relPath.append(sourcePath.c_str() + m_settings.sourceDirectory.size());
+
+		WString searchStr = relPath + wildcard;
+
+		Vector<NameAndFileInfo> files;
+		if (!m_sourceConnection->sendFindFiles(searchStr.c_str(), files, m_copyContext))
+			return false;
+		for (auto& file : files)
+		{
+			if(!(file.attributes & FILE_ATTRIBUTE_DIRECTORY))
+			{
+				if (!handleFile(sourcePath, destPath, file.name.c_str(), file.info, handleFileFunc))
+					return false;
+			}
+		}
+
+		//Handle Folders separately
+		Vector<NameAndFileInfo> folders;
+		WString dirSearchStr = relPath + L"*.*";
+		if (!m_sourceConnection->sendFindFiles(dirSearchStr.c_str(), folders, m_copyContext))
+			return false;
+		for (auto& folder : folders)
+		{
+			if ((folder.attributes & FILE_ATTRIBUTE_DIRECTORY))
+			{
+				if (depthLeft)
+				{
+					if (!handleDirectory(sourcePath, destPath, folder.name.c_str(), wildcard.c_str(), depthLeft - 1, handleFileFunc, stats))
+						return false;
+				}
+			}
+		}
+	}
+	else
+	{
+		WString tempBuffer;
+		const wchar_t* validSourcePath = convertToShortPath(sourcePath.c_str(), tempBuffer);
+
+		WString searchStr = validSourcePath;
+		searchStr += wildcard;
+		
+		WIN32_FIND_DATAW fd; 
+		HANDLE hFind = ::FindFirstFileW(searchStr.c_str(), &fd); 
+		DWORD findFileCheck = GetLastError();
+		BOOL skipSection = FALSE;
+		if (hFind == INVALID_HANDLE_VALUE)
+		{
+			//If file was just not found then its okay, but otherwise return false and error.
+			//If its not a wild card (actual explicit file), we should error
+			//
+			if (wildcard.find('*') == std::string::npos || findFileCheck != ERROR_FILE_NOT_FOUND)
+			{
+				logErrorf(L"Can't find %s", searchStr.c_str());
+				return false;
+			}
+			else
+			{
+				skipSection = TRUE;
+			}
+		}
+
+		ScopeGuard _([&]() { FindClose(hFind); });
+
+		//Handle all the files first
+		if (!skipSection)
+		{
+			do
+			{
+				if (!(fd.dwFileAttributes & FILE_ATTRIBUTE_DIRECTORY))
+				{
+					FileInfo fileInfo;
+					fileInfo.creationTime = { 0, 0 };//fd.ftCreationTime;
+					fileInfo.lastWriteTime = fd.ftLastWriteTime;
+					fileInfo.fileSize = ((u64)fd.nFileSizeHigh << 32) + fd.nFileSizeLow;
+					if (!handleFile(sourcePath, destPath, fd.cFileName, fileInfo, handleFileFunc))
+						return false;
+				}
+			} while (FindNextFileW(hFind, &fd));
+		}
+		skipSection = FALSE;
+
+		//Handle going through directories (navigate through all directories for the wild cards we care about)
+		WString dirSearchStr = validSourcePath;
+		dirSearchStr += L"*.*";
+
+		WIN32_FIND_DATAW fd2;
+		HANDLE hfind2 = ::FindFirstFileExW(dirSearchStr.c_str(), FindExInfoStandard, &fd2, FindExSearchLimitToDirectories, NULL, 0);
+		DWORD findFolderCheck = GetLastError();
+		if (hfind2 == INVALID_HANDLE_VALUE)
+		{
+			//If folder was just not found then its okay, but otherwise return false and error.
+			if (findFolderCheck != ERROR_FILE_NOT_FOUND)
+			{
+				logErrorf(L"Can't find %s", searchStr.c_str());
+				return false;
+			}
+			else
+			{
+				skipSection = TRUE;
+			}
+		}
+
+		ScopeGuard _2([&]() { FindClose(hfind2); });
+
+		if (!skipSection)
+		{
+			do
+			{
+				if ((fd2.dwFileAttributes & FILE_ATTRIBUTE_DIRECTORY))
+				{
+					if (depthLeft)
+					{
+						if (wcscmp(fd2.cFileName, L".") != 0 && wcscmp(fd2.cFileName, L"..") != 0)
+							if (!handleDirectory(sourcePath, destPath, fd2.cFileName, wildcard.c_str(), depthLeft - 1, handleFileFunc, stats))
+								return false;
+					}
+				}
+			} while (FindNextFileW(hfind2, &fd2));
+		}
+
+		DWORD error = GetLastError();
+		if (error != ERROR_NO_MORE_FILES)
+		{
+			logErrorf(L"FindNextFile failed for %s: %s", searchStr.c_str(), getErrorText(error).c_str());
+			return false;
+		}
+	}
+	return true;
+}
+
+bool
+Client::handleFilesOrWildcardsFromFile(const WString& sourcePath, const WString& fileName, const WString& destPath, const HandleFileOrWildcardFunc& func)
+{
+	WString fullPath;
+	if (isAbsolutePath(fileName.c_str()))
+	{
+		fullPath = fileName;
+	}
+	else
+	{
+		fullPath = sourcePath + fileName;
+
+		// If there is a source connection we can read the file to local drive first and then read that file using normal commands
+		if (m_sourceConnection)
+		{
+			ensureDirectory(destPath.c_str());
+			u64 fileSize;
+			u64 read;
+			if (!m_sourceConnection->sendReadFileCommand(fullPath.c_str(), fileName.c_str(), FileInfo(), fileSize, read, m_copyContext))
+				return false;
+			fullPath = destPath + fileName;
+		}
+	}
+
+	HANDLE hFile;
+	if (!openFileRead(fullPath.c_str(), hFile, true))
+		return false;
+	ScopeGuard fileGuard([&]() { closeFile(fullPath.c_str(), hFile); });
+
+	char* buffer = (char*)m_copyContext.buffers[1]; // Important that we use '1'.. '0' is used by SendFindFiles command
+	uint left = 0;
+
+	while (true)
+	{
+		DWORD read = 0;
+		if (ReadFile(hFile, buffer + left, CopyContextBufferSize - left - 1, &read, NULL) == 0)
+		{
+			logErrorf(L"Error %s. Failed reading input file %s", getLastErrorText().c_str(), fullPath.c_str());
+			return false;
+		}
+
+		left += read;
+
+		if (left == 0)
+			break;
+
+		buffer[left] = 0;
+
+		uint consumePos = 0;
+
+		while (true)
+		{
+			char* startPos = buffer + consumePos;
+			char* newLinePos = strchr(startPos, '\n');
+			if (newLinePos)
+			{
+				if (newLinePos > startPos && newLinePos[-1] == '\r')
+					newLinePos[-1] = 0;
+
+				*newLinePos = 0;
+				if (*startPos)
+				{
+					if (!func(startPos))
+						return false;
+				}
+				consumePos = uint(newLinePos - buffer) + 1;
+			}
+			else
+			{
+				// Last line
+				if (read == 0 && left != 0)
+				{
+					if (!func(startPos))
+						return false;
+				}
+
+				// Copy the left overs to beginning of buffer and continue
+				left -= consumePos;
+				memmove(buffer, buffer + consumePos, left);
+				break;
+			}
+		}
+
+		if (read == 0)
+			break;
+	}
+
+	return true;
+}
+
+bool
+Client::excludeFilesFromFile(const WString& sourcePath, const WString& fileName, const WString& destPath)
+{
+	auto executeFunc = [&](char* str) -> bool
+	{
+		convertSlashToBackslash(str);
+		if (strchr(str, '*') != nullptr)
+		{
+			logErrorf(L"Wildcards not supported in exclude list file %s", fileName.c_str());
+			return false;
+		}
+		m_handledFiles.insert(WString(str, str + strlen(str)));
+		return true;
+	};
+
+	return handleFilesOrWildcardsFromFile(sourcePath, fileName, destPath, executeFunc);
+}
+
+bool
+Client::gatherFilesOrWildcardsFromFile(LogContext& logContext, ClientStats& stats, const WString& rootSourcePath, const WString& fileName, const WString& rootDestPath, const HandleFileFunc& handleFileFunc)
+{
+	auto executeFunc = [&](char* str) -> bool
+	{
+		bool handled = false;
+		// Handle initial path that might exist inside input file
+
+		// Parse line to figure out the parts. source [dest [file [file]...]] [options]
+		WString wstr(str, str + strlen(str));
+		int argc;
+		wchar_t** argv = CommandLineToArgvW(wstr.c_str(), &argc);
+		ScopeGuard _([&]{ LocalFree(argv); });
+
+		if (argc == 0)
+			return true;
+
+		WString sourcePath = rootSourcePath;
+		WString destPath = rootDestPath;
+		WString wpath = argv[0];
+
+		int optionsStartIndex = 2;
+
+		if (argc > 1)
+		{
+			if (*argv[1] == L'/')
+			{
+				optionsStartIndex = 1;
+			}
+			else
+			{
+				// Is dest path
+				convertSlashToBackslash(argv[0]);
+				convertSlashToBackslash(argv[1]);
+
+				if (isAbsolutePath(argv[0]))
+					sourcePath = argv[0];
+				else
+					sourcePath += argv[0];
+				wpath.clear();
+
+				destPath += argv[1];
+				destPath +=  L"\\";
+
+				u64 startTime = getTimeMs();
+				int retryCount = m_settings.retryCount;
+				while (true)
+				{
+					if (ensureDirectory(destPath.c_str()))
+						break;
+
+					if (retryCount-- == 0)
+						return false;
+
+					// Reset last error and try again!
+					logContext.resetLastError();
+					logInfoLinef(L"Warning - Failed to create directory %s, retrying in %i seconds", destPath.c_str(), m_settings.retryWaitTimeMs/1000);
+					Sleep(m_settings.retryWaitTimeMs);
+
+					++stats.retryCount;
+				}
+				stats.createDirTimeMs += getTimeMs() - startTime;
+				++stats.createDirCount;
+			}
+		}
+
+		// Parse options
+		for (int i=optionsStartIndex; i<argc; ++i)
+		{
+			if (_wcsnicmp(argv[i], L"/PURGE", 6) != 0)
+			{
+				logErrorf(L"Only '/PURGE' allowed after second separator in file list %s", fileName.c_str());
+				return false;
+			}
+			m_purgeDirs.insert(destPath + wpath + L'\\');
+		}
+
+		// Check if absolute path
+		if (isAbsolutePath(wpath.c_str()))
+		{
+			if (_wcsnicmp(wpath.c_str(), sourcePath.c_str(), sourcePath.size()) == 0)
+			{
+				wpath = wpath.c_str() + sourcePath.size();
+			}
+			else if (!m_settings.flattenDestination)
+			{
+				logErrorf(L"Entry in file list %s is using absolute path %s that is not in source path %s", fileName.c_str(), wpath.c_str(), sourcePath.c_str());
+				return false;
+			}
+		}
+
+		HandleFileFunc tempHandleFileFunc;
+		const HandleFileFunc* overriddenHandleFileFunc = &handleFileFunc;
+		if (!m_settings.flattenDestination)
+		{
+			if (const wchar_t* lastSlash = wcsrchr(wpath.c_str(), L'\\'))
+			{
+				tempHandleFileFunc = [&]()
+				{
+					if (handled)
+						return true;
+					handled = true;
+					if (!handleFileFunc())
+						return false;
+					WString relativePath(wpath.c_str(), lastSlash);
+					if (!m_handledFiles.insert(relativePath + L'\\').second)
+						return true;
+
+					u64 startTime = getTimeMs();
+					if (!ensureDirectory((destPath + L'\\' + relativePath).c_str()))
+						return false;
+					stats.createDirTimeMs += getTimeMs() - startTime;
+					++stats.createDirCount;
+					return true;
+				};
+				overriddenHandleFileFunc = &tempHandleFileFunc;
+			}
+		}
+
+		return handlePath(logContext, stats, sourcePath, destPath, wpath.c_str(), *overriddenHandleFileFunc);
+	};
+
+	return handleFilesOrWildcardsFromFile(rootSourcePath, fileName, rootDestPath, executeFunc);
+}
+
+bool
+Client::purgeFilesInDirectory(const WString& path, int depthLeft)
+{
+	WString relPath;
+	if (path.size() > m_settings.destDirectory.size())
+		relPath.append(path.c_str() + m_settings.destDirectory.size());
+
+	// If there is a connection and no files were handled inside the directory we can just do a full delete on the server side
+	if (m_destConnection)
+		if ((relPath.empty() && m_handledFiles.empty()) || (!relPath.empty() && (m_handledFiles.find(relPath) == m_handledFiles.end())))
+			return m_destConnection->sendDeleteAllFiles(relPath.c_str());
+
+
+    WIN32_FIND_DATAW fd; 
+    WString searchStr = path + L"*.*";
+    HANDLE hFind = ::FindFirstFileW(searchStr.c_str(), &fd); 
+    if(hFind == INVALID_HANDLE_VALUE)
+	{
+		logErrorf(L"FindFirstFile failed with search string %s", searchStr.c_str());
+		return false;
+	}
+	ScopeGuard _([&]() { FindClose(hFind); });
+
+	bool res = true;
+    do
+	{ 
+		// Check if file was copied here
+		WString filePath = relPath + fd.cFileName;
+
+		bool isDir = (fd.dwFileAttributes & FILE_ATTRIBUTE_DIRECTORY) != 0;
+		if (isDir)
+		{
+			if ((wcscmp(fd.cFileName, L".") == 0 || wcscmp(fd.cFileName, L"..") == 0))
+				continue;
+			filePath += L'\\';
+		}
+
+		// File/folder was not part of source, delete
+		if (m_handledFiles.find(filePath) == m_handledFiles.end())
+		{
+			if (isIgnoredDirectory(fd.cFileName))
+				continue;
+			WString fullPath = (path + L'\\' + fd.cFileName);
+	        if(isDir)
+			{
+				bool isSymlink = (fd.dwFileAttributes & FILE_ATTRIBUTE_REPARSE_POINT) != 0;
+				if (isSymlink)
+				{
+					if (!RemoveDirectoryW(fullPath.c_str()))
+					{
+						logErrorf(L"Trying to remove reparse point while purging destination %s: %s", fullPath.c_str(), getLastErrorText().c_str());
+						res = false;
+					}
+				}
+				else if (!deleteDirectory(fullPath.c_str()))
+					res = false;
+			}
+			else
+			{
+				if (!deleteFile(fullPath.c_str()))
+					res = false;
+			}
+		}
+        else if(isDir)
+		{
+			if (!purgeFilesInDirectory(path + fd.cFileName + L'\\', depthLeft - 1))
+				res = false;
+		}
+
+	}
+	while(FindNextFileW(hFind, &fd)); 
+        
+	DWORD error = GetLastError();
+	if (error != ERROR_NO_MORE_FILES)
+	{
+		logErrorf(L"FindNextFile failed for %s: %s", searchStr.c_str(), getErrorText(error).c_str());
+		res = false;
+	}
+
+	return res;
+}
+
+bool
+Client::ensureDirectory(const wchar_t* directory)
+{
+	if (m_destConnection)
+	{
+		const wchar_t* relDir = directory + m_settings.destDirectory.size();
+
+		// Ask connection to create new directory.
+		if (!m_destConnection->sendCreateDirectoryCommand(relDir))
+			return false;
+	}
+	else
+	{
+		// Create directory through windows api
+		if (!eacopy::ensureDirectory(directory, true, m_settings.replaceSymLinksAtDestination))
+			return false;
+	}
+
+	return true;
+}
+
+const wchar_t*
+Client::getRelativeSourceFile(const WString& sourcePath) const
+{
+	const wchar_t* logStr = sourcePath.c_str();
+	const WString& baseDir = m_settings.sourceDirectory;
+	if (StrCmpNIW(logStr, baseDir.c_str(), baseDir.size()) == 0)
+		logStr += baseDir.size();
+	//if (wcsstr(logStr, baseDir.c_str()) == logStr)
+	//	logStr += baseDir.size();
+	return logStr;
+}
+
+///////////////////////////////////////////////////////////////////////////////////////////////////////////////////////
+
+Client::Connection*
+Client::createConnection(const wchar_t* networkPath, uint connectionIndex, ClientStats& stats, bool& failedToConnect, bool doProtocolCheck)
+{
+	u64 startTime = getTimeMs();
+
+	m_networkInitCs.enter();
+	ScopeGuard leaveNetworkInitCs([this](){ m_networkInitCs.leave(); });
+	if (!m_networkInitDone)
+	{
+		m_networkInitDone = true;
+
+		const wchar_t* serverNameStart = networkPath + 2;
+		const wchar_t* serverNameEnd = wcschr(serverNameStart, L'\\');
+		if (!serverNameEnd)
+			return nullptr;
+
+		// Initialize Winsock
+		WSADATA wsaData;
+		int res = WSAStartup(MAKEWORD(2,2), &wsaData);
+		if (res != 0)
+		{
+			logErrorf(L"WSAStartup failed with error: %d", res);
+			return nullptr;
+		}
+		m_networkWsaInitDone = true;
+
+		WString networkServerName(serverNameStart, serverNameEnd);
+    
+		addrinfoW hints;
+		ZeroMemory( &hints, sizeof(hints) );
+		hints.ai_family = AF_INET; //AF_UNSPEC; (Skip AF_INET6)
+		hints.ai_socktype = SOCK_STREAM;
+		hints.ai_protocol = IPPROTO_TCP;
+
+		wchar_t defaultPortStr[32];
+		_itow_s(m_settings.serverPort, defaultPortStr, eacopy_sizeof_array(defaultPortStr), 10);
+
+		// Resolve the server address and port
+		res = GetAddrInfoW(networkServerName.c_str(), defaultPortStr, &hints, &m_serverAddrInfo);
+		if (res != 0)
+		{
+			logErrorf(L"GetAddrInfoW failed with error: %d", res);
+			return nullptr;
+		}
+
+		// Set server name and net directory (this will enable all connections to try to connect)
+		m_networkServerName = networkServerName;
+
+		const wchar_t* netDirectoryStart = serverNameEnd;
+		while (*netDirectoryStart == '\\' && *netDirectoryStart != 0)
+			++netDirectoryStart;
+		if (!*netDirectoryStart)
+		{
+			logErrorf(L"Need to provide a net directory after the network server name (minimum \\\\<server>\\<netdir>): %d", networkPath);
+			return nullptr;
+		}
+
+		m_networkServerNetDirectory = netDirectoryStart;
+	}
+	else if (m_networkServerName.empty())
+		return nullptr;
+
+	leaveNetworkInitCs.execute();
+
+	Socket sock = {INVALID_SOCKET, false};
+
+	// Loop through and attempt to connect to an address until one succeeds
+	for(auto addrInfoIt=m_serverAddrInfo; addrInfoIt!=NULL; addrInfoIt=addrInfoIt->ai_next)
+	{
+		// Create a socket for connecting to server
+		sock.socket = WSASocketW(addrInfoIt->ai_family, addrInfoIt->ai_socktype, addrInfoIt->ai_protocol, NULL, 0, WSA_FLAG_OVERLAPPED);
+		if (sock.socket == INVALID_SOCKET)
+		{
+			logErrorf(L"socket failed with error: %ld", WSAGetLastError());
+			return nullptr;
+		}
+		sock.valid = true;
+
+		// Create guard in case we fail to connect (will be cancelled further down if we succeed)
+		ScopeGuard socketClose([&]() { closeSocket(sock); });
+
+		// Set to non-blocking just for the connect call (we want to control the connect timeout after connect using select instead)
+		if (!setBlocking(sock, false))
+			break;
+
+		// Connect to server.
+		int res = connect(sock.socket, addrInfoIt->ai_addr, (int)addrInfoIt->ai_addrlen);
+		if (res == SOCKET_ERROR)
+		{
+			if (WSAGetLastError() != WSAEWOULDBLOCK)
+				break;
+		}
+
+		// Return to blocking since we want select to block
+		if (!setBlocking(sock, true))
+			break;
+
+		TIMEVAL timeval;
+		timeval.tv_sec = 0;
+		timeval.tv_usec = m_settings.serverConnectTimeoutMs*1000;
+		fd_set write, err;
+		FD_ZERO(&write);
+		FD_ZERO(&err);
+		FD_SET(sock.socket, &write);
+		FD_SET(sock.socket, &err);
+
+		// check if the socket is ready
+		select(0,NULL,&write,&err,&timeval);			
+		if(!FD_ISSET(sock.socket, &write)) 
+			continue;
+
+		// Socket is good, cancel the socket close scope and break out of the loop.
+		socketClose.cancel();
+		break;
+	}
+
+	u64 endTime = getTimeMs();
+	logDebugLinef(L"Connect to server %s. (%.1f seconds)", sock.socket != INVALID_SOCKET ? L"SUCCESS" : L"FAILED", float(endTime - startTime)/1000.0f);
+
+	if (sock.socket == INVALID_SOCKET)
+	{
+		failedToConnect = true;
+		return nullptr;
+	}
+
+	ScopeGuard socketCleanup([&]() { closeSocket(sock); });
+
+	// Set send buffer size (makes some difference in the tests we've done)
+	if (!setSendBufferSize(sock, 4*1024*1024))
+		return nullptr;
+
+	// Disable Nagle's algorithm (it is 2019 after all)
+	if (!disableNagle(sock))
+		return nullptr;
+
+	{
+		// Read version command
+		char cmdBuf[sizeof(VersionCommand)];
+		int cmdBufLen = sizeof(cmdBuf);
+		if (!receiveData(sock, cmdBuf, cmdBufLen))
+			return nullptr;
+		auto& cmd = *(const VersionCommand*)cmdBuf;
+		if (doProtocolCheck && cmd.protocolVersion != ProtocolVersion)
+		{
+			static bool logOnce = true;
+			if (logOnce)
+			{
+				logOnce = false;
+				logInfoLinef(L"   !!Protocol mismatch, will not use server. (Local: v%u, Server: v%u)", ProtocolVersion, cmd.protocolVersion);
+			}
+			failedToConnect = true;
+			return nullptr;
+		}
+	}
+
+	// Connection is ready, cancel socket cleanup and create connection object
+	socketCleanup.cancel();
+	auto connection = new Connection(m_settings, stats, sock);
+	ScopeGuard connectionGuard([&] { delete connection; });
+
+	{
+		// Send environment command
+		char cmdBuf[MaxPath*2 + sizeof(EnvironmentCommand)+1];
+		auto& cmd = *(EnvironmentCommand*)cmdBuf;
+		cmd.commandType = CommandType_Environment;
+		cmd.deltaCompressionThreshold = m_settings.deltaCompressionThreshold;
+		cmd.connectionIndex = connectionIndex;
+		cmd.commandSize = sizeof(cmd) + uint(m_networkServerNetDirectory.size()*2);
+		
+		if (wcscpy_s(cmd.netDirectory, MaxPath, m_networkServerNetDirectory.data()))
+		{
+			logErrorf(L"Failed send environment %s: wcscpy_s", m_networkServerNetDirectory.c_str());
+			return false;
+		}
+	
+		if (!connection->sendCommand(cmd))
+			return nullptr;
+	}
+
+	connectionGuard.cancel();
+
+	return connection;
+}
+
+bool
+Client::isIgnoredDirectory(const wchar_t *directory)
+{
+	// Check if dir should be excluded because of wild cards
+	for (auto& excludeWildcard : m_settings.excludeWildcardDirectories)
+		if (PathMatchSpecW(directory, excludeWildcard.c_str()))
+			return true;
+	return false;
+}
+
+Client::Connection::Connection(const ClientSettings& settings, ClientStats& stats, Socket s)
+:	m_settings(settings)
+,	m_stats(stats)
+,	m_socket(s)
+{
+	m_compressionEnabled = settings.compressionEnabled;
+	m_compressionData.fixedLevel = settings.compressionLevel != 0;
+	m_compressionData.level = min(max(settings.compressionLevel, 1), 22);
+}
+
+Client::Connection::~Connection()
+{
+	DoneCommand cmd;
+	cmd.commandType = CommandType_Done;
+	cmd.commandSize = sizeof(cmd);
+	sendCommand(cmd);
+
+	destroy();
+}
+
+bool
+Client::Connection::sendCommand(const Command& cmd)
+{
+	// Send an initial buffer
+	if (!sendData(m_socket, (const char*)&cmd, cmd.commandSize))
+		return false;
+	//logDebugLinef("Bytes Sent: %ld", res);
+	return true;
+}
+
+bool
+Client::Connection::sendTextCommand(const wchar_t* text)
+{
+	char buffer[1024];
+	auto& cmd = *(TextCommand*)buffer;
+	cmd.commandType = CommandType_Text;
+	cmd.commandSize = sizeof(cmd) + uint(wcslen(text)*2);
+	if (wcscpy_s(cmd.string, eacopy_sizeof_array(buffer) - sizeof(cmd), text))
+	{
+		logErrorf(L"wcscpy_s in sendTextCommand failed");
+		return false;
+	}
+	return sendCommand(cmd);
+}
+
+bool
+Client::Connection::sendWriteFileCommand(const wchar_t* src, const wchar_t* dst, const FileInfo& srcInfo, u64& outSize, u64& outWritten, bool& outLinked, CopyContext& copyContext)
+{
+	outSize = 0;
+	outWritten = 0;
+	outLinked = false;
+
+	WriteFileType writeType = m_compressionEnabled ? WriteFileType_Compressed : WriteFileType_Send;
+
+	char buffer[MaxPath*2 + sizeof(WriteFileCommand)];
+	auto& cmd = *(WriteFileCommand*)buffer;
+	cmd.commandType = CommandType_WriteFile;
+	cmd.writeType = writeType;
+	cmd.commandSize = sizeof(cmd) + uint(wcslen(dst)*2);
+	if (wcscpy_s(cmd.path, MaxPath, dst))
+	{
+		logErrorf(L"Failed to write file %s: wcscpy_s in sendWriteFileCommand failed", dst);
+		return false;
+	}
+	
+	if (srcInfo.fileSize)
+		cmd.info = srcInfo;
+	else
+		if (getFileInfo(cmd.info, src) == 0)
+			return false;
+
+	outSize = cmd.info.fileSize;
+
+	if (!sendCommand(cmd))
+		return false;
+
+	WriteResponse writeResponse;
+	if (!receiveData(m_socket, &writeResponse, sizeof(writeResponse)))
+		return false;
+
+	if (writeResponse == WriteResponse_Skip)
+		return true;
+
+	if (writeResponse == WriteResponse_Link)
+	{
+		outWritten = cmd.info.fileSize;
+		outLinked = true;
+		return true;
+	}
+
+	if (writeResponse == WriteResponse_Copy)
+	{
+		bool useBufferedIO = getUseBufferedIO(m_settings.useBufferedIO, cmd.info.fileSize);
+
+		SendFileStats sendStats;
+		if (!sendFile(m_socket, src, cmd.info.fileSize, writeType, copyContext, m_compressionData, useBufferedIO, m_stats.copyStats, sendStats))
+			return false;
+		m_stats.sendTimeMs += sendStats.sendTimeMs;
+		m_stats.sendSize += sendStats.sendSize;
+		m_stats.compressTimeMs += sendStats.compressTimeMs;
+		m_stats.compressionLevelSum += sendStats.compressionLevelSum;
+
+		u8 writeSuccess;
+		if (!receiveData(m_socket, &writeSuccess, sizeof(writeSuccess)))
+			return false;
+
+		if (!writeSuccess)
+		{
+			logErrorf(L"Failed to write file %s: server returned failure after sending file", dst);
+			return false;
+		}
+
+		outWritten = cmd.info.fileSize;
+		return true;
+	}
+	
+	if (writeResponse == WriteResponse_CopyDelta)
+	{
+		#if defined(EACOPY_ALLOW_DELTA_COPY_SEND)
+		RsyncStats rsyncStats;
+		if (!clientHandleRsync(m_socket, src, rsyncStats))
+			return false;
+		m_stats.sendTimeMs += rsyncStats.sendTimeMs;
+		m_stats.sendSize += rsyncStats.sendSize;
+		m_stats.copyStats.readTimeMs += rsyncStats.readTimeMs;
+		//m_stats.copyStats.readSize += rsyncStats.readSize;
+		m_stats.deltaCompressionTimeMs += rsyncStats.rsyncTimeMs;
+
+		u8 writeSuccess;
+		if (!receiveData(m_socket, &writeSuccess, sizeof(writeSuccess)))
+			return false;
+
+		if (!writeSuccess)
+		{
+			logErrorf(L"Failed to write file %s: server returned failure after sending file delta", dst);
+			return false;
+		}
+
+		outWritten = cmd.info.fileSize;
+		return true;
+		#endif
+		return false;
+	}
+
+	if (writeResponse == WriteResponse_BadDestination)
+	{
+		logErrorf(L"Failed to write file %s: Server reported Bad destination (check your destination path)", src);
+		return false;
+	}
+
+	return false;
+}
+
+Client::Connection::ReadFileResult
+Client::Connection::sendReadFileCommand(const wchar_t* src, const wchar_t* dst, const FileInfo& srcInfo, u64& outSize, u64& outRead, NetworkCopyContext& copyContext)
+{
+	outSize = 0;
+	outRead = 0;
+
+	// Make src a local path to server
+	src += m_settings.sourceDirectory.size();
+
+	char buffer[MaxPath*2 + sizeof(ReadFileCommand)];
+	auto& cmd = *(ReadFileCommand*)buffer;
+	cmd.commandType = CommandType_ReadFile;
+	cmd.compressionEnabled = m_compressionEnabled;
+	cmd.commandSize = sizeof(cmd) + uint(wcslen(src)*2);
+	if (wcscpy_s(cmd.path, MaxPath, src))
+	{
+		logErrorf(L"Failed to read file %s: wcscpy_s in sendReadFileCommand failed", src);
+		return ReadFileResult_Error;
+	}
+
+	WString fullDest = m_settings.destDirectory + dst;
+
+	if (DWORD fileAttributes = getFileInfo(cmd.info, fullDest.c_str()))
+		if (fileAttributes & FILE_ATTRIBUTE_DIRECTORY)
+		{
+			logErrorf(L"Trying to copy to file %s which is a directory", fullDest.c_str());
+			return ReadFileResult_Error;
+		}
+
+	if (srcInfo.fileSize != 0 && equals(srcInfo, cmd.info))
+	{
+		outSize = cmd.info.fileSize;
+		return ReadFileResult_Success;
+	}
+
+	if (!sendCommand(cmd))
+		return ReadFileResult_Error;
+
+	ReadResponse readResponse;
+	if (!receiveData(m_socket, &readResponse, sizeof(readResponse)))
+		return ReadFileResult_Error;
+
+	if (readResponse == ReadResponse_ServerBusy)
+	{
+		// Server was busy and ask this worker to sleep for a while and come back later (this is under quite extreme conditions so sleep for five seconds or so)
+		return ReadFileResult_ServerBusy;
+	}
+
+	if (readResponse == ReadResponse_BadSource)
+	{
+		logErrorf(L"Unknown server side error while asking for file %s: sendReadFileCommand failed", fullDest.c_str());
+		return ReadFileResult_Error;
+	}
+
+	// Skip file, we already have the same file as source
+	if (readResponse == ReadResponse_Skip)
+	{
+		outSize = cmd.info.fileSize;
+		return ReadFileResult_Success;
+	}
+
+	FILETIME newFileLastWriteTime;
+	if (!receiveData(m_socket, &newFileLastWriteTime, sizeof(newFileLastWriteTime)))
+		return ReadFileResult_Error;
+
+	if (readResponse == ReadResponse_Copy)
+	{
+		// Read file size and lastwritetime for new file from server
+		u64 newFileSize;
+		if (!receiveData(m_socket, &newFileSize, sizeof(newFileSize)))
+			return ReadFileResult_Error;
+
+
+		bool success = true;
+		WriteFileType writeType = m_compressionEnabled ? WriteFileType_Compressed : WriteFileType_Send;
+		bool useBufferedIO = getUseBufferedIO(m_settings.useBufferedIO, cmd.info.fileSize);
+		uint commandSize = 0;
+
+		// Read actual file from server
+		RecvFileStats recvStats;
+		if (!receiveFile(success, m_socket, fullDest.c_str(), newFileSize, newFileLastWriteTime, writeType, useBufferedIO, copyContext, nullptr, 0, commandSize, m_stats.copyStats, recvStats))
+			return ReadFileResult_Error;
+		m_stats.recvTimeMs += recvStats.recvTimeMs;
+		m_stats.recvSize += recvStats.recvSize;
+		m_stats.decompressTimeMs += recvStats.decompressTimeMs;
+
+		outRead = newFileSize;
+		outSize = newFileSize;
+		return success ? ReadFileResult_Success : ReadFileResult_Error;
+	}
+	else // ReadResponse_CopyDelta
+	{
+		#if defined(EACOPY_ALLOW_DELTA_COPY_RECEIVE)
+		if (!receiveZdelta(m_socket, fullDest.c_str(), fullDest.c_str(), newFileLastWriteTime, copyContext))
+			return ReadFileResult_Error;
+		return ReadFileResult_Success;
+		#endif
+	}
+	return ReadFileResult_Error;
+}
+
+bool
+Client::Connection::sendCreateDirectoryCommand(const wchar_t* dst)
+{
+	char buffer[MaxPath*2 + sizeof(CreateDirCommand)+1];
+	auto& cmd = *(CreateDirCommand*)buffer;
+	cmd.commandType = CommandType_CreateDir;
+	cmd.commandSize = sizeof(cmd) + uint(wcslen(dst)*2);
+	
+	if (wcscpy_s(cmd.path, MaxPath, dst))
+	{
+		logErrorf(L"Failed to create folder %s: wcscpy_s in sendCreateDirectoryCommand failed", dst);
+		return false;
+	}
+
+	if (!sendCommand(cmd))
+		return false;
+
+	CreateDirResponse createDirResponse;
+	if (!receiveData(m_socket, &createDirResponse, sizeof(createDirResponse)))
+		return false;
+
+	if (createDirResponse == CreateDirResponse_BadDestination)
+	{
+		logErrorf(L"Failed to create directory %s: Server reported Bad destination (check your destination path)", dst);
+		return false;
+	}
+
+	if (createDirResponse == CreateDirResponse_Error)
+	{
+		logErrorf(L"Failed to create directory %s: Server reported unknown error", dst);
+		return false;
+	}
+
+	return true;
+}
+
+bool
+Client::Connection::sendDeleteAllFiles(const wchar_t* dir)
+{
+	char buffer[MaxPath*2 + sizeof(DeleteFilesCommand)+1];
+	auto& cmd = *(DeleteFilesCommand*)buffer;
+	cmd.commandType = CommandType_DeleteFiles;
+	cmd.commandSize = sizeof(cmd) + uint(wcslen(dir)*2);
+
+	if (wcscpy_s(cmd.path, MaxPath, dir))
+	{
+		logErrorf(L"Failed to delete directory %s: wcscpy_s in sendDeleteAllFiles failed", dir);
+		return false;
+	}
+
+	if (!sendCommand(cmd))
+		return false;
+
+	DeleteFilesResponse deleteFilesResponse;
+	if (!receiveData(m_socket, &deleteFilesResponse, sizeof(deleteFilesResponse)))
+		return false;
+
+	if (deleteFilesResponse == DeleteFilesResponse_BadDestination)
+	{
+		logErrorf(L"Failed to delete directory %s: Server reported Bad destination (check your destination path)", dir);
+		return false;
+	}
+
+	if (deleteFilesResponse == DeleteFilesResponse_Error)
+	{
+		logErrorf(L"Failed to delete directory %s: Server reported unknown error", dir);
+		return false;
+	}
+	return true;
+}
+
+bool
+Client::Connection::sendFindFiles(const wchar_t* dirAndWildcard, Vector<NameAndFileInfo>& outFiles, CopyContext& copyContext)
+{
+	char buffer[MaxPath*2 + sizeof(FindFilesCommand)+1];
+	auto& cmd = *(FindFilesCommand*)buffer;
+	cmd.commandType = CommandType_FindFiles;
+	cmd.commandSize = sizeof(cmd) + uint(wcslen(dirAndWildcard)*2);
+
+	if (wcscpy_s(cmd.pathAndWildcard, MaxPath, dirAndWildcard))
+	{
+		logErrorf(L"Failed to find files %s: wcscpy_s in sendFindFiles failed", dirAndWildcard);
+		return false;
+	}
+
+	if (!sendCommand(cmd))
+		return false;
+
+	u8* copyBuffer = copyContext.buffers[0]; // Important that we use '0'.. '1' is used by file wildcard reading
+
+	while (true)
+	{
+		uint blockSize;
+		if (!receiveData(m_socket, &blockSize, sizeof(blockSize)))
+			return false;
+
+		if (blockSize == 0)
+			return true;
+
+		if (blockSize == ~0u)
+		{
+			logErrorf(L"Can't find %s", dirAndWildcard);
+			return false;
+		}
+	
+		if (!receiveData(m_socket, copyBuffer, blockSize))
+			return false;
+
+		u8* blockPos = copyBuffer;
+		u8* blockEnd = blockPos + blockSize;
+		while (blockPos != blockEnd)
+		{
+			NameAndFileInfo nafi;
+
+			nafi.attributes = *(uint*)blockPos;
+			blockPos += sizeof(uint);
+			nafi.info.lastWriteTime = *(FILETIME*)blockPos;
+			blockPos += sizeof(u64);
+			nafi.info.fileSize = *(u64*)blockPos;
+			blockPos += sizeof(u64);
+			nafi.name = (wchar_t*)blockPos;
+			blockPos += (nafi.name.size()+1)*2;
+			outFiles.push_back(std::move(nafi));
+		}
+	}
+
+	return false;
+}
+
+bool
+Client::Connection::sendGetFileAttributes(const wchar_t* path, FileInfo& outInfo, DWORD& outAttributes, DWORD& outError)
+{
+	char buffer[MaxPath*2 + sizeof(GetFileInfoCommand)+1];
+	auto& cmd = *(GetFileInfoCommand*)buffer;
+	cmd.commandType = CommandType_GetFileInfo;
+	cmd.commandSize = sizeof(cmd) + uint(wcslen(path)*2);
+
+	if (wcscpy_s(cmd.path, MaxPath, path))
+	{
+		logErrorf(L"Failed to get file info %s: wcscpy_s in sendGetFileAttributes failed", path);
+		return false;
+	}
+
+	if (!sendCommand(cmd))
+		return false;
+
+	__declspec(align(8)) u8 recvBuffer[3*8+2*4];
+	static_assert(sizeof(recvBuffer) == sizeof(FileInfo) + sizeof(DWORD) + sizeof(DWORD), "");
+
+	if (!receiveData(m_socket, recvBuffer, sizeof(recvBuffer)))
+		return false;
+	outInfo = *(FileInfo*)recvBuffer;
+	outAttributes = *(DWORD*)(recvBuffer + sizeof(FileInfo));
+	outError = *(DWORD*)(recvBuffer + sizeof(FileInfo) + sizeof(DWORD));
+
+	return true;
+}
+
+bool
+Client::Connection::destroy()
+{
+	ScopeGuard socketCleanup([this]() { closeSocket(m_socket); });
+
+	// shutdown the connection since no more data will be sent
+	if (shutdown(m_socket.socket, SD_SEND) == SOCKET_ERROR)
+	{
+		logErrorf(L"shutdown failed with error: %d", WSAGetLastError());
+		return false;
+	}
+
+	// Receive until the peer closes the connection
+	while (true)
+	{
+		char recvbuf[512];
+		int recvbuflen = sizeof(recvbuf);
+		int res = recv(m_socket.socket, recvbuf, recvbuflen, 0);
+
+		if (res == 0)
+		{
+			//logDebugLinef(L"Connection closed");
+			break;
+		}
+		
+		if (res < 0)
+		{
+			logErrorf(L"recv failed with error: %d", WSAGetLastError());
+			return false;
+		}
+			
+		//logDebugLinef("Bytes received: %d", res);
+
+	}
+
+	return true;
+}
+
+///////////////////////////////////////////////////////////////////////////////////////////////////////////////////////
+
+} // namespace eacopy