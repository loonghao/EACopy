# Prerequisites
*.d

# Compiled Object files
*.slo
*.lo
*.o
*.obj
*.iobj

# Precompiled Headers
*.gch
*.pch

# Compiled Dynamic libraries
*.so
*.dylib
*.dll

# Fortran module files
*.mod
*.smod

# Compiled Static libraries
*.lai
*.la
*.a
*.lib

# Executables
*.exe
*.out
*.app

#Generated PDBs
*.pdb

#User files
*.user

# CMake
*.cmake
CMakeFiles/
CMakeCache.txt

#IDE settings
.vscode/
.vs/
<<<<<<< HEAD
*.vcxproj
*.vcxproj.filters
*.sln
=======
CMakeSettings.json
>>>>>>> 13b5de13

#Exclude files in the config directories
Release/
Debug/
build/<|MERGE_RESOLUTION|>--- conflicted
+++ resolved
@@ -42,17 +42,14 @@
 *.cmake
 CMakeFiles/
 CMakeCache.txt
+CMakeSettings.json
 
 #IDE settings
 .vscode/
 .vs/
-<<<<<<< HEAD
 *.vcxproj
 *.vcxproj.filters
 *.sln
-=======
-CMakeSettings.json
->>>>>>> 13b5de13
 
 #Exclude files in the config directories
 Release/
